import { ErrorCode, MessageStatus, ThreadMessage } from '@janhq/core'
import { Button } from '@janhq/uikit'
import { useAtomValue, useSetAtom } from 'jotai'
import { RefreshCcw } from 'lucide-react'

import AutoLink from '@/containers/AutoLink'
import ModalTroubleShooting, {
  modalTroubleShootingAtom,
} from '@/containers/ModalTroubleShoot'

import { MainViewState } from '@/constants/screens'

import { loadModelErrorAtom } from '@/hooks/useActiveModel'
import useSendChatMessage from '@/hooks/useSendChatMessage'

import { mainViewStateAtom } from '@/helpers/atoms/App.atom'
import { getCurrentChatMessagesAtom } from '@/helpers/atoms/ChatMessage.atom'

const ErrorMessage = ({ message }: { message: ThreadMessage }) => {
  const messages = useAtomValue(getCurrentChatMessagesAtom)
  const { resendChatMessage } = useSendChatMessage()
  const setModalTroubleShooting = useSetAtom(modalTroubleShootingAtom)
  const loadModelError = useAtomValue(loadModelErrorAtom)
  const setMainState = useSetAtom(mainViewStateAtom)
  const PORT_NOT_AVAILABLE = 'PORT_NOT_AVAILABLE'

  const regenerateMessage = async () => {
    const lastMessageIndex = messages.length - 1
    const message = messages[lastMessageIndex]
    resendChatMessage(message)
  }

<<<<<<< HEAD
  const getErrorTitle = () => {
    switch (message.error_code) {
      case ErrorCode.Unknown:
        return 'Apologies, something’s amiss!'
      case ErrorCode.InvalidApiKey:
        return (
          <span>
            Invalid API key. Please check your API key from{' '}
            <button
              className="font-medium text-primary dark:text-blue-400"
              onClick={() => setMainState(MainViewState.Settings)}
            >
              Settings
            </button>{' '}
            and try again.
          </span>
        )
      default:
        return message.content[0]?.text?.value
    }
  }
=======
  const errorTitle =
    getErrorTitle(
      message.error_code ?? ErrorCode.Unknown,
      message.content[0]?.text?.value
    ) ?? 'Unknown error occurred.'
>>>>>>> 30f34a41

  return (
    <div className="mt-10">
      {message.status === MessageStatus.Stopped && (
        <div key={message.id} className="flex flex-col items-center">
          <span className="mb-3 text-center text-sm font-medium text-gray-500">
            Oops! The generation was interrupted. Let&apos;s give it another go!
          </span>
          <Button
            className="w-min"
            themes="outline"
            onClick={regenerateMessage}
          >
            <RefreshCcw size={14} className="" />
            <span className="w-2" />
            Regenerate
          </Button>
        </div>
      )}
      {message.status === MessageStatus.Error && (
        <>
          {loadModelError === PORT_NOT_AVAILABLE ? (
            <div
              key={message.id}
              className="flex w-full flex-col items-center text-center text-sm font-medium text-gray-500"
            >
              <p className="w-[90%]">
                Port 3928 is currently unavailable. Check for conflicting apps,
                or access&nbsp;
                <span
                  className="cursor-pointer text-primary dark:text-blue-400"
                  onClick={() => setModalTroubleShooting(true)}
                >
                  troubleshooting assistance
                </span>
                &nbsp;for further support.
              </p>
              <ModalTroubleShooting />
            </div>
          ) : loadModelError &&
            loadModelError?.includes('EXTENSION_IS_NOT_INSTALLED') ? (
            <div
              key={message.id}
              className="flex w-full flex-col items-center text-center text-sm font-medium text-gray-500"
            >
              <p className="w-[90%]">
                Model is currently unavailable. Please switch to a different
                model or install the{' '}
                <button
                  className="font-medium text-primary dark:text-blue-400"
                  onClick={() => setMainState(MainViewState.Settings)}
                >
                  {loadModelError.split('::')[1] ?? ''}
                </button>{' '}
                to continue using it.
              </p>
            </div>
          ) : (
            <div
              key={message.id}
              className="mx-6 flex flex-col items-center space-y-2 text-center text-sm font-medium text-gray-500"
            >
<<<<<<< HEAD
              {getErrorTitle()}
=======
              <AutoLink text={errorTitle} />
>>>>>>> 30f34a41
              <p>
                Jan’s in beta. Access&nbsp;
                <span
                  className="cursor-pointer text-primary dark:text-blue-400"
                  onClick={() => setModalTroubleShooting(true)}
                >
                  troubleshooting assistance
                </span>
                &nbsp;now.
              </p>
              <ModalTroubleShooting />
            </div>
          )}
        </>
      )}
    </div>
  )
}
export default ErrorMessage<|MERGE_RESOLUTION|>--- conflicted
+++ resolved
@@ -30,7 +30,6 @@
     resendChatMessage(message)
   }
 
-<<<<<<< HEAD
   const getErrorTitle = () => {
     switch (message.error_code) {
       case ErrorCode.Unknown:
@@ -52,13 +51,6 @@
         return message.content[0]?.text?.value
     }
   }
-=======
-  const errorTitle =
-    getErrorTitle(
-      message.error_code ?? ErrorCode.Unknown,
-      message.content[0]?.text?.value
-    ) ?? 'Unknown error occurred.'
->>>>>>> 30f34a41
 
   return (
     <div className="mt-10">
@@ -121,11 +113,7 @@
               key={message.id}
               className="mx-6 flex flex-col items-center space-y-2 text-center text-sm font-medium text-gray-500"
             >
-<<<<<<< HEAD
-              {getErrorTitle()}
-=======
-              <AutoLink text={errorTitle} />
->>>>>>> 30f34a41
+              <AutoLink text={getErrorTitle()} />
               <p>
                 Jan’s in beta. Access&nbsp;
                 <span
