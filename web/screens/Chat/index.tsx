/* eslint-disable @typescript-eslint/naming-convention */
import React, { useEffect, useState } from 'react'

import { useDropzone } from 'react-dropzone'

import { useAtomValue, useSetAtom } from 'jotai'

import { UploadCloudIcon, XIcon } from 'lucide-react'

import { twMerge } from 'tailwind-merge'

import ModelReload from '@/containers/Loader/ModelReload'
import ModelStart from '@/containers/Loader/ModelStart'

import { currentPromptAtom, fileUploadAtom } from '@/containers/Providers/Jotai'
import { showLeftSideBarAtom } from '@/containers/Providers/KeyListener'

import useSendChatMessage from '@/hooks/useSendChatMessage'

import ChatBody from '@/screens/Chat/ChatBody'

import ThreadList from '@/screens/Chat/ThreadList'

import ChatInput from './ChatInput'
import RequestDownloadModel from './RequestDownloadModel'
import Sidebar from './Sidebar'

import {
  activeThreadAtom,
  engineParamsUpdateAtom,
} from '@/helpers/atoms/Thread.atom'

const ChatScreen: React.FC = () => {
  const setCurrentPrompt = useSetAtom(currentPromptAtom)
  const activeThread = useAtomValue(activeThreadAtom)
  const showLeftSideBar = useAtomValue(showLeftSideBarAtom)
  const engineParamsUpdate = useAtomValue(engineParamsUpdateAtom)
  const { queuedMessage, reloadModel } = useSendChatMessage()
  const [dragOver, setDragOver] = useState(false)
  const [dragRejected, setDragRejected] = useState({ code: '' })
  const setFileUpload = useSetAtom(fileUploadAtom)
  const { getRootProps, isDragReject } = useDropzone({
    noClick: true,
    multiple: false,
    accept: {
      // 'image/*': ['.png', '.jpg', '.jpeg'],
      'application/pdf': ['.pdf'],
    },

    onDragOver: (e) => {
      if (
        e.dataTransfer.items.length === 1 &&
        activeThread?.assistants[0].tools &&
        activeThread?.assistants[0].tools[0]?.enabled
      ) {
        setDragOver(true)
      } else if (
        activeThread?.assistants[0].tools &&
        !activeThread?.assistants[0].tools[0]?.enabled
      ) {
        setDragRejected({ code: 'retrieval-off' })
      } else {
        setDragRejected({ code: 'multiple-upload' })
      }
    },
    onDragLeave: () => setDragOver(false),
    onDrop: (files, rejectFiles) => {
      if (
        !files ||
        files.length !== 1 ||
        rejectFiles.length !== 0 ||
        (activeThread?.assistants[0].tools &&
          !activeThread?.assistants[0].tools[0]?.enabled)
      )
        return
      const imageType = files[0]?.type.includes('image')
      setFileUpload([{ file: files[0], type: imageType ? 'image' : 'pdf' }])
      setDragOver(false)
      if (imageType) {
        setCurrentPrompt('What do you see in this image?')
      } else {
        setCurrentPrompt('Summarize this for me')
      }
    },
    onDropRejected: (e) => {
      if (
        activeThread?.assistants[0].tools &&
        !activeThread?.assistants[0].tools[0]?.enabled
      ) {
        setDragRejected({ code: 'retrieval-off' })
      } else {
        setDragRejected({ code: e[0].errors[0].code })
      }
      setDragOver(false)
    },
  })

  // TODO @faisal change this until we have sneakbar component
  useEffect(() => {
    setTimeout(() => {
      if (dragRejected.code) {
        setDragRejected({ code: '' })
      }
    }, 2000)
  }, [dragRejected.code])

  const renderError = (code: string) => {
    switch (code) {
      case 'multiple-upload':
        return 'Currently, we only support 1 attachment at the same time'

<<<<<<< HEAD
  useEffect(() => {
    if (textareaRef.current) {
      textareaRef.current.focus()
    }
    if (isWaitingToSend && activeThreadId) {
      setIsWaitingToSend(false)
      sendChatMessage()
    }
    // eslint-disable-next-line react-hooks/exhaustive-deps
  }, [waitingToSendMessage, activeThreadId])

  useEffect(() => {
    if (textareaRef.current) {
      textareaRef.current.style.height = '40px'
      textareaRef.current.style.height = textareaRef.current.scrollHeight + 'px'
      textareaRef.current.focus()
    }
  }, [currentPrompt])

  const onKeyDown = debounce(
    async (e: React.KeyboardEvent<HTMLTextAreaElement>) => {
      if (e.key === 'Enter') {
        if (!e.shiftKey) {
          e.preventDefault()
          if (messages[messages.length - 1]?.status !== MessageStatus.Pending)
            sendChatMessage()
          else onStopInferenceClick()
        }
      }
    },
    50,
    { leading: false, trailing: true }
  )
=======
      case 'retrieval-off':
        return 'Turn on Retrieval in Assistant Settings to use this feature'

      case 'file-invalid-type':
        return 'We do not support this file type'
>>>>>>> 36a8809c

      default:
        return 'Oops, something error, please try again.'
    }
  }

  return (
    <div className="flex h-full w-full">
      {/* Left side bar */}
      {showLeftSideBar ? (
        <div className="flex h-full w-60 flex-shrink-0 flex-col overflow-y-auto border-r border-border">
          <ThreadList />
        </div>
      ) : null}

      <div
        className="relative flex h-full w-full flex-col overflow-auto bg-background outline-none"
        {...getRootProps()}
      >
        {dragRejected.code !== '' && (
          <div className="absolute bottom-3 left-1/2 z-50 inline-flex w-full -translate-x-1/2 justify-center px-16">
            <div className="flex items-start justify-between gap-x-4 rounded-lg bg-foreground px-4 py-2 text-white dark:border dark:border-border dark:bg-zinc-900">
              <svg
                width="20"
                height="20"
                viewBox="0 0 20 20"
                fill="none"
                xmlns="http://www.w3.org/2000/svg"
              >
                <path
                  fillRule="evenodd"
                  clipRule="evenodd"
                  d="M20 10C20 15.5228 15.5228 20 10 20H0.993697C0.110179 20 -0.332289 18.9229 0.292453 18.2929L2.2495 16.3195C0.843343 14.597 1.21409e-08 12.397 1.21409e-08 10C1.21409e-08 4.47715 4.47715 0 10 0C15.5228 0 20 4.47715 20 10ZM13.2071 6.79289C13.5976 7.18342 13.5976 7.81658 13.2071 8.20711L11.4142 10L13.2071 11.7929C13.5976 12.1834 13.5976 12.8166 13.2071 13.2071C12.8166 13.5976 12.1834 13.5976 11.7929 13.2071L10 11.4142L8.20711 13.2071C7.81658 13.5976 7.18342 13.5976 6.79289 13.2071C6.40237 12.8166 6.40237 12.1834 6.79289 11.7929L8.58579 10L6.79289 8.20711C6.40237 7.81658 6.40237 7.18342 6.79289 6.79289C7.18342 6.40237 7.81658 6.40237 8.20711 6.79289L10 8.58579L11.7929 6.79289C12.1834 6.40237 12.8166 6.40237 13.2071 6.79289Z"
                  fill="#F87171"
                />
              </svg>
              <p>{renderError(dragRejected.code)}</p>
              <XIcon
                size={24}
                className="cursor-pointer"
                onClick={() => setDragRejected({ code: '' })}
              />
            </div>
          </div>
        )}

        {dragOver && (
          <div className="absolute z-50 mx-auto h-full w-full bg-background/50 p-8 backdrop-blur-lg">
            <div
              className={twMerge(
                'flex h-full w-full items-center justify-center rounded-lg border border-dashed border-blue-500',
                isDragReject && 'border-red-500'
              )}
            >
              <div className="mx-auto w-1/2 text-center">
                <div className="mx-auto inline-flex h-12 w-12 items-center justify-center rounded-full bg-blue-200">
                  <UploadCloudIcon size={24} className="text-blue-600" />
                </div>
                <div className="mt-4 text-blue-600">
                  <h6 className="font-bold">
                    {isDragReject
                      ? 'Currently, we only support 1 attachment at the same time with PDF format'
                      : 'Drop file here'}
                  </h6>
                  {!isDragReject && <p className="mt-2">(PDF)</p>}
                </div>
              </div>
            </div>
          </div>
        )}
        <div className="flex h-full w-full flex-col justify-between">
          {activeThread ? (
            <div className="flex h-full w-full overflow-y-auto overflow-x-hidden">
              <ChatBody />
            </div>
          ) : (
            <RequestDownloadModel />
          )}

          {!engineParamsUpdate && <ModelStart />}

          {reloadModel && (
            <>
              <ModelReload />
              <div className="mb-2 text-center">
                <span className="text-muted-foreground">
                  Model is reloading to apply new changes.
                </span>
              </div>
            </>
          )}

          {queuedMessage && !reloadModel && (
            <div className="mb-2 text-center">
              <span className="text-muted-foreground">
                Message queued. It can be sent once the model has started
              </span>
            </div>
          )}
          <ChatInput />
        </div>
      </div>
      {/* Right side bar */}
      {activeThread && <Sidebar />}
    </div>
  )
}

export default ChatScreen<|MERGE_RESOLUTION|>--- conflicted
+++ resolved
@@ -46,7 +46,6 @@
       // 'image/*': ['.png', '.jpg', '.jpeg'],
       'application/pdf': ['.pdf'],
     },
-
     onDragOver: (e) => {
       if (
         e.dataTransfer.items.length === 1 &&
@@ -109,47 +108,11 @@
       case 'multiple-upload':
         return 'Currently, we only support 1 attachment at the same time'
 
-<<<<<<< HEAD
-  useEffect(() => {
-    if (textareaRef.current) {
-      textareaRef.current.focus()
-    }
-    if (isWaitingToSend && activeThreadId) {
-      setIsWaitingToSend(false)
-      sendChatMessage()
-    }
-    // eslint-disable-next-line react-hooks/exhaustive-deps
-  }, [waitingToSendMessage, activeThreadId])
-
-  useEffect(() => {
-    if (textareaRef.current) {
-      textareaRef.current.style.height = '40px'
-      textareaRef.current.style.height = textareaRef.current.scrollHeight + 'px'
-      textareaRef.current.focus()
-    }
-  }, [currentPrompt])
-
-  const onKeyDown = debounce(
-    async (e: React.KeyboardEvent<HTMLTextAreaElement>) => {
-      if (e.key === 'Enter') {
-        if (!e.shiftKey) {
-          e.preventDefault()
-          if (messages[messages.length - 1]?.status !== MessageStatus.Pending)
-            sendChatMessage()
-          else onStopInferenceClick()
-        }
-      }
-    },
-    50,
-    { leading: false, trailing: true }
-  )
-=======
       case 'retrieval-off':
         return 'Turn on Retrieval in Assistant Settings to use this feature'
 
       case 'file-invalid-type':
         return 'We do not support this file type'
->>>>>>> 36a8809c
 
       default:
         return 'Oops, something error, please try again.'
