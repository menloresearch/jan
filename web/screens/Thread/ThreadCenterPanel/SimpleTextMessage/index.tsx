--- conflicted
+++ resolved
@@ -201,16 +201,12 @@
           )}
       </div>
 
-<<<<<<< HEAD
-      <div className={twMerge('w-full', !isUser && 'break-all')}>
-=======
       <div
         className={twMerge(
           'w-full',
           !isUser && !text.includes(' ') && 'break-all'
         )}
       >
->>>>>>> 17ecc7c9
         <>
           {props.content[0]?.type === ContentType.Image && (
             <div className="group/image relative mb-2 inline-flex cursor-pointer overflow-hidden rounded-xl">
