--- conflicted
+++ resolved
@@ -4,7 +4,6 @@
 import { useContext, useEffect, useState, useCallback, ChangeEvent } from 'react'
 
 import { fs } from '@janhq/core'
-<<<<<<< HEAD
 import {
   Switch,
   Button,
@@ -15,9 +14,6 @@
   ModalTitle,
   ModalTrigger,
 } from '@janhq/uikit'
-=======
-import { Switch, Button } from '@janhq/uikit'
->>>>>>> db987e88
 
 import { atom, useAtom } from 'jotai'
 
