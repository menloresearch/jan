import { useCallback } from 'react'

import {
  ConversationalExtension,
  ExtensionTypeEnum,
  Thread,
  ThreadAssistantInfo,
  AssistantTool,
  Model,
  Assistant,
} from '@janhq/core'
import { useAtom, useAtomValue, useSetAtom } from 'jotai'

import { useDebouncedCallback } from 'use-debounce'

import { fileUploadAtom } from '@/containers/Providers/Jotai'

import { toaster } from '@/containers/Toast'

import useRecommendedModel from './useRecommendedModel'
import useSetActiveThread from './useSetActiveThread'

import { extensionManager } from '@/extension'
import { copyOverInstructionEnabledAtom } from '@/helpers/atoms/App.atom'

import { experimentalFeatureEnabledAtom } from '@/helpers/atoms/AppConfig.atom'
import { activeAssistantAtom } from '@/helpers/atoms/Assistant.atom'
import { selectedModelAtom } from '@/helpers/atoms/Model.atom'
import {
  threadsAtom,
  updateThreadAtom,
  setThreadModelParamsAtom,
  createNewThreadAtom,
} from '@/helpers/atoms/Thread.atom'

export const useCreateNewThread = () => {
  const createNewThread = useSetAtom(createNewThreadAtom)
  const { setActiveThread } = useSetActiveThread()
  const updateThread = useSetAtom(updateThreadAtom)
  const setFileUpload = useSetAtom(fileUploadAtom)
  const setSelectedModel = useSetAtom(selectedModelAtom)
  const setThreadModelParams = useSetAtom(setThreadModelParamsAtom)
  const copyOverInstructionEnabled = useAtomValue(
    copyOverInstructionEnabledAtom
  )
  const [activeAssistant, setActiveAssistant] = useAtom(activeAssistantAtom)

  const experimentalEnabled = useAtomValue(experimentalFeatureEnabledAtom)

  const threads = useAtomValue(threadsAtom)

  const { recommendedModel } = useRecommendedModel()

  const requestCreateNewThread = async (
    assistant: (ThreadAssistantInfo & { id: string; name: string }) | Assistant,
    model?: Model | undefined
  ) => {
    const defaultModel = model || recommendedModel

    if (!model) {
      // if we have model, which means user wants to create new thread from Model hub. Allow them.

      // check last thread message, if there empty last message use can not create thread
      const lastMessage = threads[0]?.metadata?.lastMessage

      if (!lastMessage && threads.length) {
        return toaster({
          title: 'No new thread created.',
          description: `To avoid piling up empty threads, please reuse previous one before creating new.`,
          type: 'warning',
        })
      }
    }

    // modify assistant tools when experimental on, retieval toggle enabled in default
    const assistantTools: AssistantTool = {
      type: 'retrieval',
      enabled: true,
      settings: assistant.tools && assistant.tools[0].settings,
    }

    // Default context length is 8192
    const defaultContextLength = Math.min(
      8192,
      defaultModel?.settings.ctx_len ?? 8192
    )

    const overriddenSettings = {
      ctx_len: defaultModel?.settings.ctx_len
        ? Math.min(8192, defaultModel.settings.ctx_len)
        : undefined,
    }

    // Use ctx length by default
    const overriddenParameters = {
<<<<<<< HEAD
      max_tokens: defaultContextLength
        ? Math.min(
            defaultModel?.parameters.token_limit ?? 8192,
            defaultContextLength
          )
        : defaultModel?.parameters.token_limit,
=======
      max_tokens: !isLocalEngine(defaultModel?.engine)
        ? (defaultModel?.parameters.max_tokens ?? 8192)
        : defaultContextLength,
>>>>>>> b4d21762
    }

    const createdAt = Date.now()
    let instructions: string | undefined = assistant.instructions
    if (copyOverInstructionEnabled) {
      instructions = activeAssistant?.instructions ?? undefined
    }
    const assistantInfo: ThreadAssistantInfo = {
      assistant_id: assistant.id,
      assistant_name: assistant.name,
      tools: experimentalEnabled ? [assistantTools] : assistant.tools,
      model: {
        id: defaultModel?.id ?? '*',
        settings: { ...defaultModel?.settings, ...overriddenSettings },
        parameters: { ...defaultModel?.parameters, ...overriddenParameters },
        engine: defaultModel?.engine,
      },
      instructions,
    }

    const thread: Partial<Thread> = {
      object: 'thread',
      title: 'New Thread',
      assistants: [assistantInfo],
      created: createdAt,
      updated: createdAt,
      metadata: {
        title: 'New Thread',
        updated_at: Date.now(),
      },
    }

    // add the new thread on top of the thread list to the state
    try {
      const createdThread = await persistNewThread(thread, assistantInfo)
      if (!createdThread) throw 'Thread created failed.'
      createNewThread(createdThread)

      setSelectedModel(defaultModel)
      setThreadModelParams(createdThread.id, {
        ...defaultModel?.settings,
        ...defaultModel?.parameters,
        ...overriddenSettings,
      })

      // Delete the file upload state
      setFileUpload(undefined)
      setActiveThread(createdThread)
    } catch (ex) {
      return toaster({
        title: 'Thread created failed.',
        description: `To avoid piling up empty threads, please reuse previous one before creating new.`,
        type: 'error',
      })
    }
  }

  const updateThreadExtension = (thread: Thread) => {
    return extensionManager
      .get<ConversationalExtension>(ExtensionTypeEnum.Conversational)
      ?.modifyThread(thread)
  }

  const updateAssistantExtension = (
    threadId: string,
    assistant: ThreadAssistantInfo
  ) => {
    return extensionManager
      .get<ConversationalExtension>(ExtensionTypeEnum.Conversational)
      ?.modifyThreadAssistant(threadId, assistant)
  }

  const updateThreadCallback = useDebouncedCallback(updateThreadExtension, 300)
  const updateAssistantCallback = useDebouncedCallback(
    updateAssistantExtension,
    300
  )

  const updateThreadMetadata = useCallback(
    async (thread: Thread) => {
      updateThread(thread)

      updateThreadCallback(thread)
      if (thread.assistants && thread.assistants?.length > 0) {
        setActiveAssistant(thread.assistants[0])
        updateAssistantCallback(thread.id, thread.assistants[0])
      }
    },
    [
      updateThread,
      setActiveAssistant,
      updateThreadCallback,
      updateAssistantCallback,
    ]
  )

  const persistNewThread = async (
    thread: Partial<Thread>,
    assistantInfo: ThreadAssistantInfo
  ): Promise<Thread | undefined> => {
    return await extensionManager
      .get<ConversationalExtension>(ExtensionTypeEnum.Conversational)
      ?.createThread(thread)
      .then(async (thread) => {
        await extensionManager
          .get<ConversationalExtension>(ExtensionTypeEnum.Conversational)
          ?.createThreadAssistant(thread.id, assistantInfo)
          .catch(console.error)
        return thread
      })
      .catch(() => undefined)
  }

  return {
    requestCreateNewThread,
    updateThreadMetadata,
  }
}<|MERGE_RESOLUTION|>--- conflicted
+++ resolved
@@ -93,18 +93,12 @@
 
     // Use ctx length by default
     const overriddenParameters = {
-<<<<<<< HEAD
       max_tokens: defaultContextLength
         ? Math.min(
-            defaultModel?.parameters.token_limit ?? 8192,
+            defaultModel?.parameters.max_tokens ?? 8192,
             defaultContextLength
           )
-        : defaultModel?.parameters.token_limit,
-=======
-      max_tokens: !isLocalEngine(defaultModel?.engine)
-        ? (defaultModel?.parameters.max_tokens ?? 8192)
-        : defaultContextLength,
->>>>>>> b4d21762
+        : defaultModel?.parameters.max_tokens,
     }
 
     const createdAt = Date.now()
