--- conflicted
+++ resolved
@@ -57,20 +57,10 @@
       revalidateOnFocus: false,
       revalidateOnReconnect: false,
       refreshInterval: updatePeriodically ? 2000 : undefined,
-<<<<<<< HEAD
-    }
-  )
-
-  const usedMemory =
-    Number(hardware?.ram.total) - Number(hardware?.ram.available)
-
-  if (hardware?.ram?.total && hardware?.ram?.available)
-    setUsedRam(Number(usedMemory))
-=======
+      
       onSuccess(data) {
         const usedMemory = data.ram.total - data.ram.available
         setUsedRam(usedMemory)
->>>>>>> 869b89c7
 
         setTotalRam(data.ram.total)
 
