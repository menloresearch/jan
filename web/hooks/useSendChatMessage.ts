import { useEffect, useRef } from 'react'

import {
  MessageRequestType,
  ExtensionTypeEnum,
  Thread,
  ThreadMessage,
  Model,
  ConversationalExtension,
  ThreadAssistantInfo,
  events,
  MessageEvent,
  ContentType,
  EngineManager,
  InferenceEngine,
  MessageStatus,
  ChatCompletionRole,
} from '@janhq/core'
import { extractInferenceParams, extractModelLoadParams } from '@janhq/core'
import { atom, useAtom, useAtomValue, useSetAtom } from 'jotai'
import { OpenAI } from 'openai'

import {
  ChatCompletionMessageParam,
  ChatCompletionRole as OpenAIChatCompletionRole,
  ChatCompletionTool,
  ChatCompletionMessageToolCall,
} from 'openai/resources/chat'

import { Stream } from 'openai/streaming'
import { ulid } from 'ulidx'

import { modelDropdownStateAtom } from '@/containers/ModelDropdown'
import {
  currentPromptAtom,
  editPromptAtom,
  fileUploadAtom,
} from '@/containers/Providers/Jotai'

import { compressImage, getBase64 } from '@/utils/base64'
import { MessageRequestBuilder } from '@/utils/messageRequestBuilder'

import { ThreadMessageBuilder } from '@/utils/threadMessageBuilder'

import { useActiveModel } from './useActiveModel'

import { extensionManager } from '@/extension/ExtensionManager'
import { activeAssistantAtom } from '@/helpers/atoms/Assistant.atom'
import {
  addNewMessageAtom,
  deleteMessageAtom,
  getCurrentChatMessagesAtom,
  tokenSpeedAtom,
} from '@/helpers/atoms/ChatMessage.atom'
import { selectedModelAtom } from '@/helpers/atoms/Model.atom'
import {
  activeThreadAtom,
  approvedThreadToolsAtom,
  disabledThreadToolsAtom,
  engineParamsUpdateAtom,
  getActiveThreadModelParamsAtom,
  isGeneratingResponseAtom,
  updateThreadAtom,
  updateThreadWaitingForResponseAtom,
} from '@/helpers/atoms/Thread.atom'
import { ModelTool } from '@/types/model'

export const reloadModelAtom = atom(false)

export default function useSendChatMessage(
  showModal?: (toolName: string, threadId: string) => Promise<unknown>
) {
  const activeThread = useAtomValue(activeThreadAtom)
  const activeAssistant = useAtomValue(activeAssistantAtom)
  const addNewMessage = useSetAtom(addNewMessageAtom)
  const updateThread = useSetAtom(updateThreadAtom)
  const updateThreadWaiting = useSetAtom(updateThreadWaitingForResponseAtom)
  const setCurrentPrompt = useSetAtom(currentPromptAtom)
  const deleteMessage = useSetAtom(deleteMessageAtom)
  const setEditPrompt = useSetAtom(editPromptAtom)
  const approvedTools = useAtomValue(approvedThreadToolsAtom)
  const disabledTools = useAtomValue(disabledThreadToolsAtom)

  const currentMessages = useAtomValue(getCurrentChatMessagesAtom)
  const selectedModel = useAtomValue(selectedModelAtom)
  const { activeModel, startModel } = useActiveModel()

  const modelRef = useRef<Model | undefined>()
  const activeModelParams = useAtomValue(getActiveThreadModelParamsAtom)
  const engineParamsUpdate = useAtomValue(engineParamsUpdateAtom)

  const setEngineParamsUpdate = useSetAtom(engineParamsUpdateAtom)
  const setReloadModel = useSetAtom(reloadModelAtom)
  const [fileUpload, setFileUpload] = useAtom(fileUploadAtom)
  const setIsGeneratingResponse = useSetAtom(isGeneratingResponseAtom)
  const activeThreadRef = useRef<Thread | undefined>()
  const activeAssistantRef = useRef<ThreadAssistantInfo | undefined>()
  const setTokenSpeed = useSetAtom(tokenSpeedAtom)
  const setModelDropdownState = useSetAtom(modelDropdownStateAtom)

  const selectedModelRef = useRef<Model | undefined>()

  useEffect(() => {
    modelRef.current = activeModel
  }, [activeModel])

  useEffect(() => {
    activeThreadRef.current = activeThread
  }, [activeThread])

  useEffect(() => {
    selectedModelRef.current = selectedModel
  }, [selectedModel])

  useEffect(() => {
    activeAssistantRef.current = activeAssistant
  }, [activeAssistant])

  const resendChatMessage = async () => {
    // Delete last response before regenerating
    const newConvoData = Array.from(currentMessages)
    let toSendMessage = newConvoData.pop()

    while (toSendMessage && toSendMessage?.role !== 'user') {
      await extensionManager
        .get<ConversationalExtension>(ExtensionTypeEnum.Conversational)
        ?.deleteMessage(toSendMessage.thread_id, toSendMessage.id)
        .catch(console.error)
      deleteMessage(toSendMessage.id ?? '')
      toSendMessage = newConvoData.pop()
    }

    if (toSendMessage?.content[0]?.text?.value)
      sendChatMessage(toSendMessage.content[0].text.value, true, newConvoData)
  }

  const sendChatMessage = async (
    message: string,
    isResend: boolean = false,
    messages?: ThreadMessage[]
  ) => {
    if (!message || message.trim().length === 0) return

    const activeThread = activeThreadRef.current
    const activeAssistant = activeAssistantRef.current
    const currentModel = selectedModelRef.current

    if (!activeThread || !activeAssistant) {
      console.error('No active thread or assistant')
      return
    }

    if (!currentModel?.id) {
      setModelDropdownState(true)
      return
    }

    if (engineParamsUpdate) setReloadModel(true)
    setTokenSpeed(undefined)

    const runtimeParams = extractInferenceParams(activeModelParams)
    const settingParams = extractModelLoadParams(activeModelParams)

    const prompt = message.trim()

    updateThreadWaiting(activeThread.id, true)
    setCurrentPrompt('')
    setEditPrompt('')

    let base64Blob = fileUpload ? await getBase64(fileUpload.file) : undefined

    if (base64Blob && fileUpload?.type === 'image') {
      // Compress image
      base64Blob = await compressImage(base64Blob, 512)
    }

    const modelRequest = selectedModel ?? activeAssistant.model

    // Fallback support for previous broken threads
    if (activeAssistant.model?.id === '*') {
      activeAssistant.model = {
        id: currentModel.id,
        settings: currentModel.settings,
        parameters: currentModel.parameters,
      }
    }
    if (runtimeParams.stream == null) {
      runtimeParams.stream = true
    }

    // Build Message Request
    const requestBuilder = new MessageRequestBuilder(
      MessageRequestType.Thread,
      {
        ...modelRequest,
        settings: settingParams,
        parameters: runtimeParams,
      },
      activeThread,
      messages ?? currentMessages,
      (await window.core.api.getTools())
        ?.filter((tool: ModelTool) => !disabledTools.includes(tool.name))
        .map((tool: ModelTool) => ({
          type: 'function' as const,
          function: {
            name: tool.name,
            description: tool.description?.slice(0, 1024),
            parameters: tool.inputSchema,
            strict: false,
          },
        }))
    ).addSystemMessage(activeAssistant.instructions)

    requestBuilder.pushMessage(prompt, base64Blob, fileUpload)

    // Build Thread Message to persist
    const threadMessageBuilder = new ThreadMessageBuilder(
      requestBuilder
    ).pushMessage(prompt, base64Blob, fileUpload)

    const newMessage = threadMessageBuilder.build()

    // Update thread state
    const updatedThread: Thread = {
      ...activeThread,
      updated: newMessage.created_at,
      metadata: {
        ...activeThread.metadata,
        lastMessage: prompt,
      },
    }
    updateThread(updatedThread)

    if (
      !isResend &&
      (newMessage.content.length || newMessage.attachments?.length)
    ) {
      // Add message
      const createdMessage = await extensionManager
        .get<ConversationalExtension>(ExtensionTypeEnum.Conversational)
        ?.createMessage(newMessage)
        .catch(() => undefined)

      if (!createdMessage) return

      // Push to states
      addNewMessage(createdMessage)
    }

    // Start Model if not started
    const modelId = selectedModel?.id ?? activeAssistantRef.current?.model.id

    if (base64Blob) {
      setFileUpload(undefined)
    }

<<<<<<< HEAD
    if (modelId) {
      const engine = selectedModel?.engine ?? activeAssistantRef.current?.model.engine;
      if ((engine === InferenceEngine.cortex_llamacpp && modelRef.current?.id !== modelId)
        || activeModel?.id !== modelId) {
        const error = await startModel(modelId).catch((error: Error) => error)
        if (error) {
          updateThreadWaiting(activeThread.id, false)
          return
        }
=======
    if (modelRef.current?.id !== modelId && modelId) {
      const error = await startModel(modelId).catch((error: Error) => error)
      if (error) {
        updateThreadWaiting(activeThread.id, false)
        return
>>>>>>> a8995447
      }
    }

    setIsGeneratingResponse(true)

    if (requestBuilder.tools && requestBuilder.tools.length) {
      let isDone = false
      const openai = new OpenAI({
        apiKey: await window.core.api.appToken(),
        baseURL: `${API_BASE_URL}/v1`,
        dangerouslyAllowBrowser: true,
      })
      let parentMessageId: string | undefined
      while (!isDone) {
        let messageId = ulid()
        if (!parentMessageId) {
          parentMessageId = ulid()
          messageId = parentMessageId
        }
        const data = requestBuilder.build()
        const message: ThreadMessage = {
          id: messageId,
          object: 'message',
          thread_id: activeThread.id,
          assistant_id: activeAssistant.assistant_id,
          role: ChatCompletionRole.Assistant,
          content: [],
          metadata: {
            ...(messageId !== parentMessageId
              ? { parent_id: parentMessageId }
              : {}),
          },
          status: MessageStatus.Pending,
          created_at: Date.now() / 1000,
          completed_at: Date.now() / 1000,
        }
        events.emit(MessageEvent.OnMessageResponse, message)
        const response = await openai.chat.completions.create({
          messages: requestBuilder.messages as ChatCompletionMessageParam[],
          model: data.model?.id ?? '',
          tools: data.tools as ChatCompletionTool[],
          stream: data.model?.parameters?.stream ?? false,
          tool_choice: 'auto',
        })
        // Variables to track and accumulate streaming content
        if (!message.content.length) {
          message.content = [
            {
              type: ContentType.Text,
              text: {
                value: '',
                annotations: [],
              },
            },
          ]
        }
        if (data.model?.parameters?.stream)
          isDone = await processStreamingResponse(
            response as Stream<OpenAI.Chat.Completions.ChatCompletionChunk>,
            requestBuilder,
            message
          )
        else {
          isDone = await processNonStreamingResponse(
            response as OpenAI.Chat.Completions.ChatCompletion,
            requestBuilder,
            message
          )
        }
        message.status = MessageStatus.Ready
        events.emit(MessageEvent.OnMessageUpdate, message)
      }
    } else {
      // Request for inference
      EngineManager.instance()
        .get(InferenceEngine.cortex)
        ?.inference(requestBuilder.build())
    }

    // Reset states
    setReloadModel(false)
    setEngineParamsUpdate(false)
  }

  const processNonStreamingResponse = async (
    response: OpenAI.Chat.Completions.ChatCompletion,
    requestBuilder: MessageRequestBuilder,
    message: ThreadMessage
  ): Promise<boolean> => {
    // Handle tool calls in the response
    const toolCalls: ChatCompletionMessageToolCall[] =
      response.choices[0]?.message?.tool_calls ?? []
    const content = response.choices[0].message?.content
    message.content = [
      {
        type: ContentType.Text,
        text: {
          value: content ?? '',
          annotations: [],
        },
      },
    ]
    events.emit(MessageEvent.OnMessageUpdate, message)
    await postMessageProcessing(
      toolCalls ?? [],
      requestBuilder,
      message,
      content ?? ''
    )
    return !toolCalls || !toolCalls.length
  }

  const processStreamingResponse = async (
    response: Stream<OpenAI.Chat.Completions.ChatCompletionChunk>,
    requestBuilder: MessageRequestBuilder,
    message: ThreadMessage
  ): Promise<boolean> => {
    // Variables to track and accumulate streaming content
    let currentToolCall: {
      id: string
      function: { name: string; arguments: string }
    } | null = null
    let accumulatedContent = ''
    const toolCalls: ChatCompletionMessageToolCall[] = []
    // Process the streaming chunks
    for await (const chunk of response) {
      // Handle tool calls in the chunk
      if (chunk.choices[0]?.delta?.tool_calls) {
        const deltaToolCalls = chunk.choices[0].delta.tool_calls

        // Handle the beginning of a new tool call
        if (
          deltaToolCalls[0]?.index !== undefined &&
          deltaToolCalls[0]?.function
        ) {
          const index = deltaToolCalls[0].index

          // Create new tool call if this is the first chunk for it
          if (!toolCalls[index]) {
            toolCalls[index] = {
              id: deltaToolCalls[0]?.id || '',
              function: {
                name: deltaToolCalls[0]?.function?.name || '',
                arguments: deltaToolCalls[0]?.function?.arguments || '',
              },
              type: 'function',
            }
            currentToolCall = toolCalls[index]
          } else {
            // Continuation of existing tool call
            currentToolCall = toolCalls[index]

            // Append to function name or arguments if they exist in this chunk
            if (deltaToolCalls[0]?.function?.name) {
              currentToolCall!.function.name += deltaToolCalls[0].function.name
            }

            if (deltaToolCalls[0]?.function?.arguments) {
              currentToolCall!.function.arguments +=
                deltaToolCalls[0].function.arguments
            }
          }
        }
      }

      // Handle regular content in the chunk
      if (chunk.choices[0]?.delta?.content) {
        const content = chunk.choices[0].delta.content
        accumulatedContent += content

        message.content = [
          {
            type: ContentType.Text,
            text: {
              value: accumulatedContent,
              annotations: [],
            },
          },
        ]
        events.emit(MessageEvent.OnMessageUpdate, message)
      }
    }

    await postMessageProcessing(
      toolCalls ?? [],
      requestBuilder,
      message,
      accumulatedContent ?? ''
    )
    return !toolCalls || !toolCalls.length
  }

  const postMessageProcessing = async (
    toolCalls: ChatCompletionMessageToolCall[],
    requestBuilder: MessageRequestBuilder,
    message: ThreadMessage,
    content: string
  ) => {
    requestBuilder.pushAssistantMessage({
      content,
      role: 'assistant',
      refusal: null,
      tool_calls: toolCalls,
    })

    // Handle completed tool calls
    if (toolCalls.length > 0) {
      for (const toolCall of toolCalls) {
        const toolId = ulid()
        const toolCallsMetadata =
          message.metadata?.tool_calls &&
            Array.isArray(message.metadata?.tool_calls)
            ? message.metadata?.tool_calls
            : []
        message.metadata = {
          ...(message.metadata ?? {}),
          tool_calls: [
            ...toolCallsMetadata,
            {
              tool: {
                ...toolCall,
                id: toolId,
              },
              response: undefined,
              state: 'pending',
            },
          ],
        }
        events.emit(MessageEvent.OnMessageUpdate, message)

        const approved =
          approvedTools[message.thread_id]?.includes(toolCall.function.name) ||
          (showModal
            ? await showModal(toolCall.function.name, message.thread_id)
            : true)

        const result = approved
          ? await window.core.api.callTool({
            toolName: toolCall.function.name,
            arguments: JSON.parse(toolCall.function.arguments),
          })
          : {
            content: [
              {
                type: 'text',
                text: 'The user has chosen to disallow the tool call.',
              },
            ],
          }
        if (result.error) break

        message.metadata = {
          ...(message.metadata ?? {}),
          tool_calls: [
            ...toolCallsMetadata,
            {
              tool: {
                ...toolCall,
                id: toolId,
              },
              response: result,
              state: 'ready',
            },
          ],
        }

        requestBuilder.pushToolMessage(
          result.content[0]?.text ?? '',
          toolCall.id
        )
        events.emit(MessageEvent.OnMessageUpdate, message)
      }
    }
  }

  return {
    sendChatMessage,
    resendChatMessage,
  }
}<|MERGE_RESOLUTION|>--- conflicted
+++ resolved
@@ -254,23 +254,11 @@
       setFileUpload(undefined)
     }
 
-<<<<<<< HEAD
-    if (modelId) {
-      const engine = selectedModel?.engine ?? activeAssistantRef.current?.model.engine;
-      if ((engine === InferenceEngine.cortex_llamacpp && modelRef.current?.id !== modelId)
-        || activeModel?.id !== modelId) {
-        const error = await startModel(modelId).catch((error: Error) => error)
-        if (error) {
-          updateThreadWaiting(activeThread.id, false)
-          return
-        }
-=======
     if (modelRef.current?.id !== modelId && modelId) {
       const error = await startModel(modelId).catch((error: Error) => error)
       if (error) {
         updateThreadWaiting(activeThread.id, false)
         return
->>>>>>> a8995447
       }
     }
 
