import { useState, useMemo, useEffect, useCallback, useRef } from 'react'

import Image from 'next/image'

import { EngineConfig, InferenceEngine } from '@janhq/core'
import {
  Badge,
  Button,
  Input,
  ScrollArea,
  Tabs,
  useClickOutside,
} from '@janhq/joi'

import { atom, useAtom, useAtomValue, useSetAtom } from 'jotai'

import {
  ChevronDownIcon,
  ChevronUpIcon,
  DownloadCloudIcon,
  XIcon,
} from 'lucide-react'
import { twMerge } from 'tailwind-merge'

import ProgressCircle from '@/containers/Loader/ProgressCircle'

import ModelLabel from '@/containers/ModelLabel'

import SetupRemoteModel from '@/containers/SetupRemoteModel'

import { useActiveModel } from '@/hooks/useActiveModel'

import { useCreateNewThread } from '@/hooks/useCreateNewThread'
import useDownloadModel from '@/hooks/useDownloadModel'
import { modelDownloadStateAtom } from '@/hooks/useDownloadState'
import { useGetEngines } from '@/hooks/useEngineManagement'

import useRecommendedModel from '@/hooks/useRecommendedModel'

import useUpdateModelParameters from '@/hooks/useUpdateModelParameters'

import { formatDownloadPercentage, toGigabytes } from '@/utils/converter'

import { manualRecommendationModel } from '@/utils/model'
import { getLogoEngine, getTitleByEngine } from '@/utils/modelEngine'

import { activeAssistantAtom } from '@/helpers/atoms/Assistant.atom'
import {
  configuredModelsAtom,
  getDownloadingModelAtom,
  selectedModelAtom,
  showEngineListModelAtom,
} from '@/helpers/atoms/Model.atom'

import {
  activeThreadAtom,
  setThreadModelParamsAtom,
} from '@/helpers/atoms/Thread.atom'

type Props = {
  chatInputMode?: boolean
  strictedThread?: boolean
  disabled?: boolean
}

export const modelDropdownStateAtom = atom(false)

const ModelDropdown = ({
  disabled,
  chatInputMode,
  strictedThread = true,
}: Props) => {
  const { downloadModel } = useDownloadModel()
  const [modelDropdownState, setModelDropdownState] = useAtom(
    modelDropdownStateAtom
  )

  const [searchFilter, setSearchFilter] = useState('local')
  const [searchText, setSearchText] = useState('')
  const [open, setOpen] = useState<boolean>(modelDropdownState)
  const activeThread = useAtomValue(activeThreadAtom)
  const activeAssistant = useAtomValue(activeAssistantAtom)
  const downloadingModels = useAtomValue(getDownloadingModelAtom)
  const [toggle, setToggle] = useState<HTMLDivElement | null>(null)
  const [selectedModel, setSelectedModel] = useAtom(selectedModelAtom)
  const { recommendedModel, downloadedModels } = useRecommendedModel()
  const [dropdownOptions, setDropdownOptions] = useState<HTMLDivElement | null>(
    null
  )

  const { engines } = useGetEngines()

  const downloadStates = useAtomValue(modelDownloadStateAtom)
  const setThreadModelParams = useSetAtom(setThreadModelParamsAtom)
  const { updateModelParameter } = useUpdateModelParameters()
  const searchInputRef = useRef<HTMLInputElement>(null)
  const configuredModels = useAtomValue(configuredModelsAtom)
  const { stopModel } = useActiveModel()

  const featuredModels = configuredModels.filter(
    (x) =>
      manualRecommendationModel.includes(x.id) &&
      x.metadata?.tags?.includes('Featured') &&
      x.metadata?.size < 5000000000
  )
  const { updateThreadMetadata } = useCreateNewThread()

  const engineList = useMemo(
    () =>
      Object.entries(engines ?? {}).flatMap((e) => ({
        name: e[0],
        type: e[1][0]?.type === 'remote' ? 'remote' : 'local',
        engine: e[1][0],
      })),
    [engines]
  )

  useClickOutside(() => handleChangeStateOpen(false), null, [
    dropdownOptions,
    toggle,
  ])

  const [showEngineListModel, setShowEngineListModel] = useAtom(
    showEngineListModelAtom
  )

  const handleChangeStateOpen = useCallback(
    (state: boolean) => {
      setOpen(state)
      setModelDropdownState(state)
    },
    [setModelDropdownState]
  )

  const filteredDownloadedModels = useMemo(
    () =>
      configuredModels
        .concat(
          downloadedModels.filter(
            (e) => !configuredModels.some((x) => x.id === e.id)
          )
        )
        .filter((e) =>
          e.name.toLowerCase().includes(searchText.toLowerCase().trim())
        )
        .filter((e) => {
          if (searchFilter === 'local') {
            return (
              engineList.find((t) => t.engine?.engine === e.engine)?.type ===
              'local'
            )
          }
          return true
        })
        .sort((a, b) => a.name.localeCompare(b.name))
        .sort((a, b) => {
          const aInDownloadedModels = downloadedModels.some(
            (item) => item.id === a.id
          )
          const bInDownloadedModels = downloadedModels.some(
            (item) => item.id === b.id
          )
          if (aInDownloadedModels && !bInDownloadedModels) {
            return -1
          } else if (!aInDownloadedModels && bInDownloadedModels) {
            return 1
          } else {
            return 0
          }
        }),
    [configuredModels, searchText, searchFilter, downloadedModels, engineList]
  )

  useEffect(() => {
    if (modelDropdownState && chatInputMode) {
      setOpen(modelDropdownState)
    }
  }, [chatInputMode, modelDropdownState])

  useEffect(() => {
    if (open && searchInputRef.current) {
      searchInputRef.current.focus()
    }
  }, [open])

  useEffect(() => {
    setShowEngineListModel((prev) => [
      ...prev,
      ...engineList
        .filter((x) => (x.engine?.api_key?.length ?? 0) > 0)
        .map((e) => e.name),
    ])
  }, [setShowEngineListModel, engineList])

  useEffect(() => {
    if (!activeThread) return
    const modelId = activeAssistant?.model?.id

    const model = downloadedModels.find((model) => model.id === modelId)
    if (model) {
      if (
        engines?.[model.engine]?.[0]?.type === 'local' ||
        (engines?.[model.engine]?.[0]?.api_key?.length ?? 0) > 0
      )
        setSelectedModel(model)
    } else {
      setSelectedModel(undefined)
    }
  }, [
    recommendedModel,
    activeThread,
    downloadedModels,
    setSelectedModel,
    activeAssistant?.model?.id,
    engines,
  ])

  const isLocalEngine = useCallback(
    (engine?: string) => {
      if (!engine) return false
      return engineList.some((t) => t.name === engine && t.type === 'local')
    },
    [engineList]
  )

  const onClickModelItem = useCallback(
    async (modelId: string) => {
      if (!activeAssistant) return
      const model = downloadedModels.find((m) => m.id === modelId)
      setSelectedModel(model)
      setOpen(false)
      stopModel()

      if (activeThread) {
        // Change assistand tools based on model support RAG
        updateThreadMetadata({
          ...activeThread,
          assistants: [
            {
              ...activeAssistant,
              tools: [
                {
                  type: 'retrieval',
                  enabled: model?.engine === InferenceEngine.cortex,
                  settings: {
                    ...(activeAssistant.tools &&
                      activeAssistant.tools[0]?.settings),
                  },
                },
              ],
            },
          ],
        })

        const contextLength = model?.settings.ctx_len
          ? Math.min(8192, model?.settings.ctx_len ?? 8192)
          : undefined
        const overriddenParameters = {
          ctx_len: contextLength,
          max_tokens: contextLength
            ? Math.min(model?.parameters.max_tokens ?? 8192, contextLength)
            : model?.parameters.max_tokens,
        }

        const modelParams = {
          ...model?.parameters,
          ...model?.settings,
          ...overriddenParameters,
        }

        // Update model parameter to the thread state
        setThreadModelParams(activeThread.id, modelParams)

        // Update model parameter to the thread file
        if (model)
          updateModelParameter(activeThread, {
            params: modelParams,
            modelId: model.id,
            engine: model.engine,
          })
      }
    },
    [
      activeAssistant,
      downloadedModels,
      setSelectedModel,
      activeThread,
      updateThreadMetadata,
      setThreadModelParams,
      updateModelParameter,
      stopModel,
    ]
  )

  const isDownloadALocalModel = useMemo(
    () =>
      downloadedModels.some((x) =>
        engineList.some((t) => t.name === x.engine && t.type === 'local')
      ),
    [downloadedModels, engineList]
  )

  if (strictedThread && !activeThread) {
    return null
  }

  return (
    <div
      className={twMerge('relative', disabled && 'pointer-events-none')}
      data-testid="model-selector"
    >
      <div className="flex [&>div]:w-full" ref={setToggle}>
        {chatInputMode ? (
          <Badge
            data-testid="model-selector-badge"
            theme="secondary"
            variant={open ? 'solid' : 'outline'}
            className={twMerge(
              'inline-block max-w-[200px] cursor-pointer overflow-hidden text-ellipsis whitespace-nowrap',
              open && 'border border-transparent'
            )}
            onClick={() => handleChangeStateOpen(!open)}
          >
            <span
              className={twMerge(
                !selectedModel && 'text-[hsla(var(--text-tertiary))]'
              )}
            >
              {selectedModel?.name || 'Select a model'}
            </span>
          </Badge>
        ) : (
          <Input
            value={selectedModel?.name || ''}
            className="cursor-pointer"
            placeholder="Select a model"
            disabled={disabled}
            readOnly
            suffixIcon={
              <ChevronDownIcon
                size={14}
                className={twMerge(open && 'rotate-180')}
              />
            }
            onClick={() => setOpen(!open)}
          />
        )}
      </div>
      <div
        className={twMerge(
          'absolute right-0 z-20 mt-2 max-h-80 w-full overflow-hidden rounded-lg border border-[hsla(var(--app-border))] bg-[hsla(var(--app-bg))] shadow-sm',
          open ? 'flex' : 'hidden',
          chatInputMode && 'bottom-8 left-0 w-72'
        )}
        ref={setDropdownOptions}
      >
        <div className="w-full">
          <div className="p-2 pb-0">
            <Tabs
              options={[
                { name: 'On-device', value: 'local' },
                { name: 'Cloud', value: 'remote' },
              ]}
              tabStyle="segmented"
              value={searchFilter as string}
              onValueChange={(value) => setSearchFilter(value)}
            />
          </div>
          <div className="relative border-b border-[hsla(var(--app-border))] py-2">
            <Input
              placeholder="Search"
              value={searchText}
              ref={searchInputRef}
              className="rounded-none border-x-0 border-b-0 border-t-0 focus-within:ring-0 "
              onChange={(e) => setSearchText(e.target.value)}
              suffixIcon={
                searchText.length > 0 && (
                  <XIcon
                    size={16}
                    className="cursor-pointer"
                    onClick={() => setSearchText('')}
                  />
                )
              }
            />
          </div>
          <ScrollArea className="h-[calc(100%-90px)] w-full">
            {engineList
              .filter((e) => e.type === searchFilter)
              .filter(
                (e) =>
                  e.type === 'remote' ||
                  e.name === InferenceEngine.cortex_llamacpp ||
                  filteredDownloadedModels.some((e) => e.engine === e.name)
              )
              .map((engine, i) => {
                const isConfigured =
                  engine.type === 'local' ||
                  ((engine.engine as EngineConfig).api_key?.length ?? 0) > 1
                const engineLogo = getLogoEngine(engine.name as InferenceEngine)
                const showModel = showEngineListModel.includes(engine.name)
                const onClickChevron = () => {
                  if (showModel) {
                    setShowEngineListModel((prev) =>
                      prev.filter((item) => item !== engine.name)
                    )
                  } else {
                    setShowEngineListModel((prev) => [...prev, engine.name])
                  }
                }
                return (
                  <div
                    className="relative w-full border-t border-[hsla(var(--app-border))] first:border-t-0"
                    key={i}
                  >
                    <div className="mt-2">
                      <div className="flex items-center justify-between px-4">
                        <div
                          className="flex w-full cursor-pointer items-center gap-2 py-1"
                          onClick={onClickChevron}
                        >
                          {engineLogo && (
                            <Image
                              className="h-6 w-6 flex-shrink-0"
                              width={48}
                              height={48}
                              src={engineLogo}
                              alt="logo"
                            />
                          )}
                          <h6 className="font-medium capitalize text-[hsla(var(--text-secondary))]">
                            {getTitleByEngine(engine.name)}
                          </h6>
                        </div>
                        <div className="-mr-2 flex gap-1">
                          {engine.type === 'remote' && (
                            <SetupRemoteModel
                              engine={engine.name as InferenceEngine}
                              isConfigured={
                                (engine.engine.api_key?.length ?? 0) > 0
                              }
                            />
                          )}
                          {!showModel ? (
                            <Button theme="icon" onClick={onClickChevron}>
                              <ChevronDownIcon
                                size={14}
                                className="text-[hsla(var(--text-secondary))]"
                              />
                            </Button>
                          ) : (
                            <Button theme="icon" onClick={onClickChevron}>
                              <ChevronUpIcon
                                size={14}
                                className="text-[hsla(var(--text-secondary))]"
                              />
                            </Button>
                          )}
                        </div>
                      </div>

                      {engine.type === 'local' &&
                        !isDownloadALocalModel &&
                        showModel &&
                        !searchText.length && (
                          <ul className="pb-2">
                            {featuredModels.map((model) => {
                              const isDownloading = downloadingModels.some(
                                (md) => md === model.id
                              )
                              return (
                                <li
                                  key={model.id}
                                  className="flex items-center justify-between gap-4 px-3 py-2 hover:bg-[hsla(var(--dropdown-menu-hover-bg))]"
                                >
                                  <div className="flex items-center gap-2">
                                    <p
                                      className="max-w-[200px] overflow-hidden truncate whitespace-nowrap text-[hsla(var(--text-secondary))]"
                                      title={model.name}
                                    >
                                      {model.name}
                                    </p>
                                    <ModelLabel
                                      size={model.metadata?.size}
                                      compact
                                    />
                                  </div>
                                  <div className="flex items-center gap-2 text-[hsla(var(--text-tertiary))]">
                                    <span className="font-medium">
                                      {toGigabytes(model.metadata?.size)}
                                    </span>
                                    {!isDownloading ? (
                                      <DownloadCloudIcon
                                        size={18}
                                        className="cursor-pointer text-[hsla(var(--app-link))]"
                                        onClick={() =>
                                          downloadModel(
                                            model.sources[0].url,
                                            model.id
                                          )
                                        }
                                      />
                                    ) : (
                                      Object.values(downloadStates)
                                        .filter((x) => x.modelId === model.id)
                                        .map((item) => (
                                          <ProgressCircle
                                            key={item.modelId}
                                            percentage={
                                              formatDownloadPercentage(
                                                item?.percent,
                                                {
                                                  hidePercentage: true,
                                                }
                                              ) as number
                                            }
                                            size={100}
                                          />
                                        ))
                                    )}
                                  </div>
                                </li>
                              )
                            })}
                          </ul>
                        )}

                      <ul className="pb-2">
                        {filteredDownloadedModels
                          .filter(
                            (x) =>
                              x.engine === engine.name ||
                              (x.engine === InferenceEngine.nitro &&
                                engine.name === InferenceEngine.cortex_llamacpp)
                          )
                          .filter((y) => {
                            if (isLocalEngine(y.engine) && !searchText.length) {
                              return downloadedModels.find((c) => c.id === y.id)
                            } else {
                              return y
                            }
                          })
                          .map((model) => {
                            if (!showModel) return null
                            const isDownloading = downloadingModels.some(
                              (md) => md === model.id
                            )
                            const isDownloaded = downloadedModels.some(
                              (c) => c.id === model.id
                            )
                            return (
                              <>
                                {isDownloaded && (
                                  <li
                                    key={model.id}
                                    className={twMerge(
                                      'flex items-center justify-between gap-4 px-3 py-2 hover:bg-[hsla(var(--dropdown-menu-hover-bg))]',
                                      !isConfigured
                                        ? 'cursor-not-allowed text-[hsla(var(--text-tertiary))]'
                                        : 'text-[hsla(var(--text-primary))]'
                                    )}
<<<<<<< HEAD
                                    title={model.name}
                                  >
                                    {model.name}
                                  </p>
                                  <ModelLabel
                                    size={model.metadata?.size}
                                    compact
                                  />
                                </div>
                                <div className="flex items-center gap-2 text-[hsla(var(--text-tertiary))]">
                                  {!isDownloaded && (
                                    <span className="font-medium">
                                      {toGigabytes(model.metadata?.size)}
                                    </span>
                                  )}
                                  {!isDownloading && !isDownloaded ? (
                                    <DownloadCloudIcon
                                      size={18}
                                      className="cursor-pointer text-[hsla(var(--app-link))]"
                                      onClick={() =>
                                        downloadModel(
                                          model.sources[0].url,
                                          model.id
                                        )
=======
                                    onClick={() => {
                                      if (
                                        !isConfigured &&
                                        engine.type === 'remote'
                                      )
                                        return null
                                      if (isDownloaded) {
                                        onClickModelItem(model.id)
>>>>>>> 6c6fc08a
                                      }
                                    }}
                                  >
                                    <div className="flex gap-x-2">
                                      <p
                                        className={twMerge(
                                          'max-w-[200px] overflow-hidden truncate whitespace-nowrap',
                                          !isDownloaded &&
                                            'text-[hsla(var(--text-secondary))]'
                                        )}
                                        title={model.name}
                                      >
                                        {model.name}
                                      </p>
                                      <ModelLabel
                                        metadata={model.metadata}
                                        compact
                                      />
                                    </div>
                                    <div className="flex items-center gap-2 text-[hsla(var(--text-tertiary))]">
                                      {!isDownloaded && (
                                        <span className="font-medium">
                                          {toGibibytes(model.metadata?.size)}
                                        </span>
                                      )}
                                      {!isDownloading && !isDownloaded ? (
                                        <DownloadCloudIcon
                                          size={18}
                                          className="cursor-pointer text-[hsla(var(--app-link))]"
                                          onClick={() =>
                                            downloadModel(
                                              model.sources[0].url,
                                              model.id
                                            )
                                          }
                                        />
                                      ) : (
                                        Object.values(downloadStates)
                                          .filter((x) => x.modelId === model.id)
                                          .map((item) => (
                                            <ProgressCircle
                                              key={item.modelId}
                                              percentage={
                                                formatDownloadPercentage(
                                                  item?.percent,
                                                  {
                                                    hidePercentage: true,
                                                  }
                                                ) as number
                                              }
                                              size={100}
                                            />
                                          ))
                                      )}
                                    </div>
                                  </li>
                                )}
                              </>
                            )
                          })}
                      </ul>
                    </div>
                  </div>
                )
              })}
          </ScrollArea>
        </div>
      </div>
    </div>
  )
}

export default ModelDropdown<|MERGE_RESOLUTION|>--- conflicted
+++ resolved
@@ -559,32 +559,6 @@
                                         ? 'cursor-not-allowed text-[hsla(var(--text-tertiary))]'
                                         : 'text-[hsla(var(--text-primary))]'
                                     )}
-<<<<<<< HEAD
-                                    title={model.name}
-                                  >
-                                    {model.name}
-                                  </p>
-                                  <ModelLabel
-                                    size={model.metadata?.size}
-                                    compact
-                                  />
-                                </div>
-                                <div className="flex items-center gap-2 text-[hsla(var(--text-tertiary))]">
-                                  {!isDownloaded && (
-                                    <span className="font-medium">
-                                      {toGigabytes(model.metadata?.size)}
-                                    </span>
-                                  )}
-                                  {!isDownloading && !isDownloaded ? (
-                                    <DownloadCloudIcon
-                                      size={18}
-                                      className="cursor-pointer text-[hsla(var(--app-link))]"
-                                      onClick={() =>
-                                        downloadModel(
-                                          model.sources[0].url,
-                                          model.id
-                                        )
-=======
                                     onClick={() => {
                                       if (
                                         !isConfigured &&
@@ -593,7 +567,6 @@
                                         return null
                                       if (isDownloaded) {
                                         onClickModelItem(model.id)
->>>>>>> 6c6fc08a
                                       }
                                     }}
                                   >
@@ -609,14 +582,14 @@
                                         {model.name}
                                       </p>
                                       <ModelLabel
-                                        metadata={model.metadata}
+                                        size={model.metadata?.size}
                                         compact
                                       />
                                     </div>
                                     <div className="flex items-center gap-2 text-[hsla(var(--text-tertiary))]">
                                       {!isDownloaded && (
                                         <span className="font-medium">
-                                          {toGibibytes(model.metadata?.size)}
+                                          {toGigabytes(model.metadata?.size)}
                                         </span>
                                       )}
                                       {!isDownloading && !isDownloaded ? (
