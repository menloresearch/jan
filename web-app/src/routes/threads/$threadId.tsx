--- conflicted
+++ resolved
@@ -20,11 +20,8 @@
 import { useAssistant } from '@/hooks/useAssistant'
 import { useAppearance } from '@/hooks/useAppearance'
 import { useOutOfContextPromiseModal } from '@/containers/dialogs/OutOfContextDialog'
-<<<<<<< HEAD
 import { ContentType, ThreadMessage } from '@janhq/core'
-=======
 import { useTranslation } from '@/i18n/react-i18next-compat'
->>>>>>> ec260230
 
 // as route.threadsDetail
 export const Route = createFileRoute('/threads/$threadId')({
