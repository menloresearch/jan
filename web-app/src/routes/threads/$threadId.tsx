import { useEffect, useMemo, useRef, useState } from 'react'
import { createFileRoute, useParams } from '@tanstack/react-router'
import { UIEventHandler } from 'react'
import debounce from 'lodash.debounce'
import cloneDeep from 'lodash.clonedeep'
import { cn } from '@/lib/utils'
import { ArrowDown } from 'lucide-react'
import { Play } from 'lucide-react'

import HeaderPage from '@/containers/HeaderPage'
import { useThreads } from '@/hooks/useThreads'
import ChatInput from '@/containers/ChatInput'
import { useShallow } from 'zustand/react/shallow'
import { ThreadContent } from '@/containers/ThreadContent'
import { StreamingContent } from '@/containers/StreamingContent'

import { useMessages } from '@/hooks/useMessages'
import { fetchMessages } from '@/services/messages'
import { useAppState } from '@/hooks/useAppState'
import DropdownAssistant from '@/containers/DropdownAssistant'
import { useAssistant } from '@/hooks/useAssistant'
import { useAppearance } from '@/hooks/useAppearance'
<<<<<<< HEAD
import { useOutOfContextPromiseModal } from '@/containers/dialogs/OutOfContextDialog'
import { ContentType, ThreadMessage } from '@janhq/core'
=======
>>>>>>> 094d4a88
import { useTranslation } from '@/i18n/react-i18next-compat'
import { useChat } from '@/hooks/useChat'

// as route.threadsDetail
export const Route = createFileRoute('/threads/$threadId')({
  component: ThreadDetail,
})

function ThreadDetail() {
  const { t } = useTranslation()
  const { threadId } = useParams({ from: Route.id })
  const [isUserScrolling, setIsUserScrolling] = useState(false)
  const [isAtBottom, setIsAtBottom] = useState(true)
  const [hasScrollbar, setHasScrollbar] = useState(false)
  const lastScrollTopRef = useRef(0)
  const { currentThreadId, setCurrentThreadId } = useThreads()
  const { setCurrentAssistant, assistants } = useAssistant()
  const { setMessages } = useMessages()
  const { streamingContent } = useAppState()
  const { appMainViewBgColor, chatWidth } = useAppearance()
  const { sendMessage } = useChat()

  const { messages } = useMessages(
    useShallow((state) => ({
      messages: state.messages[threadId],
    }))
  )

  // Subscribe directly to the thread data to ensure updates when model changes
  const thread = useThreads(useShallow((state) => state.threads[threadId]))
  const scrollContainerRef = useRef<HTMLDivElement>(null)
  const isFirstRender = useRef(true)
  const messagesCount = useMemo(() => messages?.length ?? 0, [messages])

  // Function to check scroll position and scrollbar presence
  const checkScrollState = () => {
    const scrollContainer = scrollContainerRef.current
    if (!scrollContainer) return

    const { scrollTop, scrollHeight, clientHeight } = scrollContainer
    const isBottom = Math.abs(scrollHeight - scrollTop - clientHeight) < 10
    const hasScroll = scrollHeight > clientHeight

    setIsAtBottom(isBottom)
    setHasScrollbar(hasScroll)
  }

  useEffect(() => {
    if (currentThreadId !== threadId) {
      setCurrentThreadId(threadId)
      const assistant = assistants.find(
        (assistant) => assistant.id === thread?.assistants?.[0]?.id
      )
      if (assistant) setCurrentAssistant(assistant)
    }

    // eslint-disable-next-line react-hooks/exhaustive-deps
  }, [threadId, currentThreadId, assistants])

  useEffect(() => {
    fetchMessages(threadId).then((fetchedMessages) => {
      if (fetchedMessages) {
        // Update the messages in the store
        setMessages(threadId, fetchedMessages)
      }
    })
    // eslint-disable-next-line react-hooks/exhaustive-deps
  }, [threadId])

  useEffect(() => {
    return () => {
      // Clear the current thread ID when the component unmounts
      setCurrentThreadId(undefined)
    }
    // eslint-disable-next-line react-hooks/exhaustive-deps
  }, [])

  // Auto-scroll to bottom when component mounts or thread content changes
  useEffect(() => {
    const scrollContainer = scrollContainerRef.current
    if (!scrollContainer) return

    // Always scroll to bottom on first render or when thread changes
    if (isFirstRender.current) {
      isFirstRender.current = false
      scrollToBottom()
      setIsAtBottom(true)
      setIsUserScrolling(false)
      checkScrollState()
      return
    }
  }, [])

  // Reset scroll state when thread changes
  useEffect(() => {
    isFirstRender.current = true
    scrollToBottom()
    setIsAtBottom(true)
    setIsUserScrolling(false)
    checkScrollState()
  }, [threadId])

  // Single useEffect for all auto-scrolling logic
  useEffect(() => {
    // Only auto-scroll when the user is not actively scrolling
    // AND either at the bottom OR there's streaming content
    if (!isUserScrolling && (streamingContent || isAtBottom) && messagesCount) {
      // Use non-smooth scrolling for auto-scroll to prevent jank
      scrollToBottom(false)
    }
    // eslint-disable-next-line react-hooks/exhaustive-deps
  }, [streamingContent, isUserScrolling, messagesCount])

  useEffect(() => {
    if (streamingContent) {
      const interval = setInterval(checkScrollState, 100)
      return () => clearInterval(interval)
    }
  }, [streamingContent])

  const scrollToBottom = (smooth = false) => {
    if (scrollContainerRef.current) {
      scrollContainerRef.current.scrollTo({
        top: scrollContainerRef.current.scrollHeight,
        ...(smooth ? { behavior: 'smooth' } : {}),
      })
    }
  }

  const handleScroll: UIEventHandler<HTMLDivElement> = (e) => {
    const target = e.target as HTMLDivElement
    const { scrollTop, scrollHeight, clientHeight } = target
    // Use a small tolerance to better detect when we're at the bottom
    const isBottom = Math.abs(scrollHeight - scrollTop - clientHeight) < 10
    const hasScroll = scrollHeight > clientHeight

    // Detect if this is a user-initiated scroll
    if (Math.abs(scrollTop - lastScrollTopRef.current) > 10) {
      setIsUserScrolling(!isBottom)
    }
    setIsAtBottom(isBottom)
    setHasScrollbar(hasScroll)
    lastScrollTopRef.current = scrollTop
  }

  // Separate handler for DOM events
  const handleDOMScroll = (e: Event) => {
    const target = e.target as HTMLDivElement
    const { scrollTop, scrollHeight, clientHeight } = target
    // Use a small tolerance to better detect when we're at the bottom
    const isBottom = Math.abs(scrollHeight - scrollTop - clientHeight) < 10
    const hasScroll = scrollHeight > clientHeight

    // Detect if this is a user-initiated scroll
    if (Math.abs(scrollTop - lastScrollTopRef.current) > 10) {
      setIsUserScrolling(!isBottom)
    }
    setIsAtBottom(isBottom)
    setHasScrollbar(hasScroll)
    lastScrollTopRef.current = scrollTop
  }

  const updateMessage = (item: ThreadMessage, message: string) => {
    const newMessages: ThreadMessage[] = messages.map((m) => {
      if (m.id === item.id) {
        const msg: ThreadMessage = cloneDeep(m)
        msg.content = [
          {
            type: ContentType.Text,
            text: {
              value: message,
              annotations: m.content[0].text?.annotations ?? [],
            },
          },
        ]
        return msg
      }
      return m
    })
    setMessages(threadId, newMessages)
  }

  // Use a shorter debounce time for more responsive scrolling
  const debouncedScroll = debounce(handleDOMScroll)

  useEffect(() => {
    const chatHistoryElement = scrollContainerRef.current
    if (chatHistoryElement) {
      chatHistoryElement.addEventListener('scroll', debouncedScroll)
      return () =>
        chatHistoryElement.removeEventListener('scroll', debouncedScroll)
    }
    // eslint-disable-next-line react-hooks/exhaustive-deps
  }, [])

  // used when there is a sent/added user message and no assistant message (error or manual deletion)
  const generateAIResponse = () => {
    const latestUserMessage = messages[messages.length - 1]
    if (latestUserMessage?.content?.[0]?.text?.value) {
      sendMessage(latestUserMessage.content[0].text.value, undefined, false)
    }
  }

  const threadModel = useMemo(() => thread?.model, [thread])

  if (!messages || !threadModel) return null

<<<<<<< HEAD
  const contextOverflowModalComponent = <OutOfContextModal />

  const showScrollToBottomBtn = !isAtBottom && hasScrollbar
  const showGenerateAIResponseBtn =
    messages[messages.length - 1]?.role === 'user' && !streamingContent

=======
>>>>>>> 094d4a88
  return (
    <div className="flex flex-col h-full">
      <HeaderPage>
        <div className="flex items-center justify-between w-full pr-2">
          <DropdownAssistant />
        </div>
      </HeaderPage>
      <div className="flex flex-col h-[calc(100%-40px)] ">
        <div
          ref={scrollContainerRef}
          onScroll={handleScroll}
          className={cn(
            'flex flex-col h-full w-full overflow-auto px-4 pt-4 pb-3'
          )}
        >
          <div
            className={cn(
              'w-4/6 mx-auto flex max-w-full flex-col grow',
              chatWidth === 'compact' ? 'w-4/6' : 'w-full'
            )}
          >
            {messages &&
              messages.map((item, index) => {
                // Only pass isLastMessage to the last message in the array
                const isLastMessage = index === messages.length - 1
                return (
                  <div
                    key={item.id}
                    data-test-id={`message-${item.id}`}
                    data-message-author-role={item.role}
                    className="mb-4"
                  >
                    <ThreadContent
                      {...item}
                      isLastMessage={isLastMessage}
                      showAssistant={
                        item.role === 'assistant' &&
                        (index === 0 ||
                          messages[index - 1]?.role !== 'assistant' ||
                          !(
                            messages[index - 1]?.metadata &&
                            'tool_calls' in (messages[index - 1].metadata ?? {})
                          ))
                      }
                      index={index}
<<<<<<< HEAD
                      updateMessage={updateMessage}
                      showContextOverflowModal={showModal}
                      contextOverflowModal={contextOverflowModalComponent}
=======
>>>>>>> 094d4a88
                    />
                  </div>
                )
              })}
            <StreamingContent threadId={threadId} />
          </div>
        </div>
        <div
          className={cn(
            ' mx-auto pt-2 pb-3 shrink-0 relative',
            chatWidth === 'compact' ? 'w-4/6' : 'w-full px-3'
          )}
        >
          <div
            className={cn(
              'absolute z-0 -top-6 h-8 py-1 flex w-full justify-center pointer-events-none opacity-0 visibility-hidden',
              appMainViewBgColor.a === 1
                ? 'from-main-view/20 bg-gradient-to-b to-main-view backdrop-blur'
                : 'bg-transparent',
              (showScrollToBottomBtn || showGenerateAIResponseBtn) &&
                'visibility-visible opacity-100'
            )}
          >
            {showScrollToBottomBtn && (
              <div
                className="bg-main-view-fg/10 px-4 border border-main-view-fg/5 flex items-center justify-center rounded-xl gap-x-2 cursor-pointer pointer-events-auto"
                onClick={() => {
                  scrollToBottom(true)
                  setIsUserScrolling(false)
                }}
              >
                <p className="text-xs">{t('scrollToBottom')}</p>
                <ArrowDown size={12} />
              </div>
            )}
            {showGenerateAIResponseBtn && (
              <div
                className="bg-main-view-fg/10 px-4 border border-main-view-fg/5 flex items-center justify-center rounded-xl gap-x-2 cursor-pointer pointer-events-auto"
                onClick={generateAIResponse}
              >
                <p className="text-xs">{t('Generate AI Response')}</p>
                <Play size={12} />
              </div>
            )}
          </div>
          <ChatInput model={threadModel} />
        </div>
      </div>
    </div>
  )
}<|MERGE_RESOLUTION|>--- conflicted
+++ resolved
@@ -20,11 +20,7 @@
 import DropdownAssistant from '@/containers/DropdownAssistant'
 import { useAssistant } from '@/hooks/useAssistant'
 import { useAppearance } from '@/hooks/useAppearance'
-<<<<<<< HEAD
-import { useOutOfContextPromiseModal } from '@/containers/dialogs/OutOfContextDialog'
 import { ContentType, ThreadMessage } from '@janhq/core'
-=======
->>>>>>> 094d4a88
 import { useTranslation } from '@/i18n/react-i18next-compat'
 import { useChat } from '@/hooks/useChat'
 
@@ -224,23 +220,18 @@
   const generateAIResponse = () => {
     const latestUserMessage = messages[messages.length - 1]
     if (latestUserMessage?.content?.[0]?.text?.value) {
-      sendMessage(latestUserMessage.content[0].text.value, undefined, false)
+      sendMessage(latestUserMessage.content[0].text.value, false)
     }
   }
 
   const threadModel = useMemo(() => thread?.model, [thread])
 
   if (!messages || !threadModel) return null
-
-<<<<<<< HEAD
-  const contextOverflowModalComponent = <OutOfContextModal />
 
   const showScrollToBottomBtn = !isAtBottom && hasScrollbar
   const showGenerateAIResponseBtn =
     messages[messages.length - 1]?.role === 'user' && !streamingContent
 
-=======
->>>>>>> 094d4a88
   return (
     <div className="flex flex-col h-full">
       <HeaderPage>
@@ -286,12 +277,7 @@
                           ))
                       }
                       index={index}
-<<<<<<< HEAD
                       updateMessage={updateMessage}
-                      showContextOverflowModal={showModal}
-                      contextOverflowModal={contextOverflowModalComponent}
-=======
->>>>>>> 094d4a88
                     />
                   </div>
                 )
