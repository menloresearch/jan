--- conflicted
+++ resolved
@@ -2,12 +2,8 @@
 // import { useMatches } from '@tanstack/react-router'
 import { route } from '@/constants/routes'
 import { useTranslation } from 'react-i18next'
-<<<<<<< HEAD
 // import { useModelProvider } from '@/hooks/useModelProvider'
-=======
-import { useModelProvider } from '@/hooks/useModelProvider'
-import { isProd } from '@/lib/version'
->>>>>>> f7b53da8
+// import { isProd } from '@/lib/version'
 
 const menuSettings = [
   {
@@ -26,38 +22,31 @@
     title: 'common.keyboardShortcuts',
     route: route.settings.shortcuts,
   },
-<<<<<<< HEAD
   // {
-  //   title: 'MCP Servers',
-  //   route: route.settings.mcp_servers,
+  //   title: 'Hardware',
+  //   route: route.settings.hardware,
   // },
-=======
-  {
-    title: 'Hardware',
-    route: route.settings.hardware,
-  },
   // Only show MCP Servers in non-production environment
-  ...(!isProd
-    ? [
-        {
-          title: 'MCP Servers',
-          route: route.settings.mcp_servers,
-        },
-      ]
-    : []),
-  {
-    title: 'Local API Server',
-    route: route.settings.local_api_server,
-  },
-  {
-    title: 'HTTPS Proxy',
-    route: route.settings.https_proxy,
-  },
-  {
-    title: 'Extensions',
-    route: route.settings.extensions,
-  },
->>>>>>> f7b53da8
+  // ...(!isProd
+  //   ? [
+  //       {
+  //         title: 'MCP Servers',
+  //         route: route.settings.mcp_servers,
+  //       },
+  //     ]
+  //   : []),
+  // {
+  //   title: 'Local API Server',
+  //   route: route.settings.local_api_server,
+  // },
+  // {
+  //   title: 'HTTPS Proxy',
+  //   route: route.settings.https_proxy,
+  // },
+  // {
+  //   title: 'Extensions',
+  //   route: route.settings.extensions,
+  // },
 ]
 
 const SettingsMenu = () => {
