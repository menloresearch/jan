import { ThreadMessage } from '@janhq/core'
import { RenderMarkdown } from './RenderMarkdown'
import React, { Fragment, memo, useCallback, useMemo, useState } from 'react'
import {
  IconCopy,
  IconCopyCheck,
  IconRefresh,
  IconTrash,
  IconPencil,
  IconInfoCircle,
} from '@tabler/icons-react'
import { useAppState } from '@/hooks/useAppState'
import { cn } from '@/lib/utils'
import { useMessages } from '@/hooks/useMessages'
import ThinkingBlock from '@/containers/ThinkingBlock'
import ToolCallBlock from '@/containers/ToolCallBlock'
import { useChat } from '@/hooks/useChat'
import {
  Dialog,
  DialogClose,
  DialogContent,
  DialogFooter,
  DialogHeader,
  DialogTitle,
  DialogTrigger,
} from '@/components/ui/dialog'
import { Button } from '@/components/ui/button'
import { Textarea } from '@/components/ui/textarea'
import { toast } from 'sonner'
import {
  Tooltip,
  TooltipContent,
  TooltipTrigger,
} from '@/components/ui/tooltip'
import { formatDate } from '@/utils/formatDate'
import { AvatarEmoji } from '@/containers/AvatarEmoji'
<<<<<<< HEAD
import MessageTokenSpeed from '@/containers/MessageTokenSpeed'
=======

import TokenSpeedIndicator from '@/containers/TokenSpeedIndicator'

>>>>>>> f7b53da8
import CodeEditor from '@uiw/react-textarea-code-editor'
import '@uiw/react-textarea-code-editor/dist.css'

const CopyButton = ({ text }: { text: string }) => {
  const [copied, setCopied] = useState(false)

  const handleCopy = () => {
    navigator.clipboard.writeText(text)
    setCopied(true)
    setTimeout(() => setCopied(false), 2000)
  }

  return (
    <button
      className="flex items-center gap-1 hover:text-accent transition-colors group relative cursor-pointer"
      onClick={handleCopy}
    >
      {copied ? (
        <>
          <IconCopyCheck size={16} className="text-accent" />
          <span className="opacity-100">Copied!</span>
        </>
      ) : (
        <Tooltip>
          <TooltipTrigger asChild>
            <IconCopy size={16} />
          </TooltipTrigger>
          <TooltipContent>
            <p>Copy</p>
          </TooltipContent>
        </Tooltip>
      )}
    </button>
  )
}

// Use memo to prevent unnecessary re-renders, but allow re-renders when props change
export const ThreadContent = memo(
  (
    item: ThreadMessage & {
      isLastMessage?: boolean
      index?: number
      showAssistant?: boolean
      // eslint-disable-next-line @typescript-eslint/no-explicit-any
      streamTools?: any
      contextOverflowModal?: React.ReactNode | null
      showContextOverflowModal?: () => Promise<unknown>
    }
  ) => {
    const [message, setMessage] = useState(item.content?.[0]?.text?.value || '')

    // Use useMemo to stabilize the components prop
    const linkComponents = useMemo(
      () => ({
        a: ({ ...props }) => (
          <a {...props} target="_blank" rel="noopener noreferrer" />
        ),
      }),
      []
    )
    const image = useMemo(() => item.content?.[0]?.image_url, [item])
    const { streamingContent } = useAppState()

    const text = useMemo(
      () => item.content.find((e) => e.type === 'text')?.text?.value ?? '',
      [item.content]
    )

    const { reasoningSegment, textSegment } = useMemo(() => {
      const isThinking = text.includes('<think>') && !text.includes('</think>')
      if (isThinking) return { reasoningSegment: text, textSegment: '' }

      const match = text.match(/<think>([\s\S]*?)<\/think>/)
      if (match?.index === undefined)
        return { reasoningSegment: undefined, textSegment: text }

      const splitIndex = match.index + match[0].length
      return {
        reasoningSegment: text.slice(0, splitIndex),
        textSegment: text.slice(splitIndex),
      }
    }, [text])

    const { getMessages, deleteMessage } = useMessages()
    const { sendMessage } = useChat()

    const regenerate = useCallback(() => {
      // Only regenerate assistant message is allowed
      deleteMessage(item.thread_id, item.id)
      const threadMessages = getMessages(item.thread_id)
      let toSendMessage = threadMessages.pop()
      while (toSendMessage && toSendMessage?.role !== 'user') {
        deleteMessage(toSendMessage.thread_id, toSendMessage.id ?? '')
        toSendMessage = threadMessages.pop()
      }
      if (toSendMessage) {
        deleteMessage(toSendMessage.thread_id, toSendMessage.id ?? '')
        sendMessage(
          toSendMessage.content?.[0]?.text?.value || '',
          item.showContextOverflowModal
        )
      }
    }, [deleteMessage, getMessages, item, sendMessage])

    const removeMessage = useCallback(() => {
      if (
        item.index !== undefined &&
        (item.role === 'assistant' || item.role === 'tool')
      ) {
        const threadMessages = getMessages(item.thread_id).slice(
          0,
          item.index + 1
        )
        let toSendMessage = threadMessages.pop()
        while (toSendMessage && toSendMessage?.role !== 'user') {
          deleteMessage(toSendMessage.thread_id, toSendMessage.id ?? '')
          toSendMessage = threadMessages.pop()
          // Stop deletion when encountering an assistant message that isn’t a tool call
          if (
            toSendMessage &&
            toSendMessage.role === 'assistant' &&
            !('tool_calls' in (toSendMessage.metadata ?? {}))
          )
            break
        }
      } else {
        deleteMessage(item.thread_id, item.id)
      }
    }, [deleteMessage, getMessages, item])

    const editMessage = useCallback(
      (messageId: string) => {
        const threadMessages = getMessages(item.thread_id)

        const index = threadMessages.findIndex((msg) => msg.id === messageId)
        if (index === -1) return

        // Delete all messages after the edited message
        for (let i = threadMessages.length - 1; i >= index; i--) {
          deleteMessage(threadMessages[i].thread_id, threadMessages[i].id)
        }

        sendMessage(message, item.showContextOverflowModal)
      },
      [
        deleteMessage,
        getMessages,
        item.thread_id,
        message,
        sendMessage,
        item.showContextOverflowModal,
      ]
    )

    const isToolCalls =
      item.metadata &&
      'tool_calls' in item.metadata &&
      Array.isArray(item.metadata.tool_calls) &&
      item.metadata.tool_calls.length

    const assistant = item.metadata?.assistant as
      | { avatar?: React.ReactNode; name?: React.ReactNode }
      | undefined

    return (
      <Fragment>
        {item.content?.[0]?.text && item.role === 'user' && (
          <div className="w-full">
            <div className="flex justify-end w-full h-full text-start break-words whitespace-normal">
              <div className="bg-main-view-fg/4 relative text-main-view-fg p-2 rounded-md inline-block max-w-[80%] ">
                <div className="select-text">
                  <RenderMarkdown
                    content={item.content?.[0].text.value}
                    components={linkComponents}
                    isUser
                  />
                </div>
              </div>
            </div>
            <div className="flex items-center justify-end gap-2 text-main-view-fg/60 text-xs mt-2">
              <Dialog>
                <DialogTrigger>
                  <Tooltip>
                    <TooltipTrigger asChild>
                      <div className="flex outline-0 items-center gap-1 hover:text-accent transition-colors cursor-pointer group relative">
                        <IconPencil size={16} />
                      </div>
                    </TooltipTrigger>
                    <TooltipContent>
                      <p>Edit</p>
                    </TooltipContent>
                  </Tooltip>
                </DialogTrigger>
                <DialogContent>
                  <DialogHeader>
                    <DialogTitle>Edit Message</DialogTitle>
                    <Textarea
                      value={message}
                      onChange={(e) => {
                        setMessage(e.target.value)
                      }}
                      className="mt-2 resize-none"
                      onKeyDown={(e) => {
                        // Prevent key from being captured by parent components
                        e.stopPropagation()
                      }}
                    />
                    <DialogFooter className="mt-2 flex items-center">
                      <DialogClose asChild>
                        <Button
                          variant="link"
                          size="sm"
                          className="hover:no-underline"
                        >
                          Cancel
                        </Button>
                      </DialogClose>
                      <DialogClose asChild>
                        <Button
                          disabled={!message}
                          onClick={() => {
                            editMessage(item.id)
                            toast.success('Edit Message', {
                              id: 'edit-message',
                              description:
                                'Message edited successfully. Please wait for the model to respond.',
                            })
                          }}
                        >
                          Save
                        </Button>
                      </DialogClose>
                    </DialogFooter>
                  </DialogHeader>
                </DialogContent>
              </Dialog>
              <Tooltip>
                <TooltipTrigger asChild>
                  <button
                    className="flex items-center gap-1 hover:text-accent transition-colors cursor-pointer group relative"
                    onClick={() => {
                      deleteMessage(item.thread_id, item.id)
                    }}
                  >
                    <IconTrash size={16} />
                  </button>
                </TooltipTrigger>
                <TooltipContent>
                  <p>Delete</p>
                </TooltipContent>
              </Tooltip>
            </div>
          </div>
        )}
        {item.content?.[0]?.text && item.role !== 'user' && (
          <>
            {item.showAssistant && (
              <div className="flex items-center gap-2 mb-3 text-main-view-fg/60">
                {assistant?.avatar && (
                  <div className="flex items-center gap-2 size-8 rounded-md justify-center border border-main-view-fg/10 bg-main-view-fg/5 p-1">
                    <AvatarEmoji
                      avatar={assistant?.avatar}
                      imageClassName="w-6 h-6 object-contain"
                      textClassName="text-base"
                    />
                  </div>
                )}

                <div className="flex flex-col">
                  <span className="text-main-view-fg font-medium">
                    {assistant?.name || 'Jan'}
                  </span>
                  {item?.created_at && item?.created_at !== 0 && (
                    <span className="text-xs mt-0.5">
                      {formatDate(item?.created_at)}
                    </span>
                  )}
                </div>
              </div>
            )}

            {reasoningSegment && (
              <ThinkingBlock
                id={
                  item.isLastMessage
                    ? `${item.thread_id}-last-${reasoningSegment.slice(0, 50).replace(/\s/g, '').slice(-10)}`
                    : `${item.thread_id}-${item.index ?? item.id}`
                }
                text={reasoningSegment}
              />
            )}

            <RenderMarkdown
              content={textSegment.replace('</think>', '')}
              components={linkComponents}
            />

            {isToolCalls && item.metadata?.tool_calls ? (
              <>
                {(item.metadata.tool_calls as ToolCall[]).map((toolCall) => (
                  <ToolCallBlock
                    id={toolCall.tool?.id ?? 0}
                    key={toolCall.tool?.id}
                    name={
                      (item.streamTools?.tool_calls?.function?.name ||
                        toolCall.tool?.function?.name) ??
                      ''
                    }
                    args={
                      item.streamTools?.tool_calls?.function?.arguments ||
                      toolCall.tool?.function?.arguments ||
                      undefined
                    }
                    result={JSON.stringify(toolCall.response)}
                    loading={toolCall.state === 'pending'}
                  />
                ))}
              </>
            ) : null}

            {!isToolCalls && (
              <div className="flex items-center gap-2 mt-2 text-main-view-fg/60 text-xs">
                <div className={cn('flex items-center gap-2')}>
                  <div
                    className={cn(
                      'flex items-center gap-2',
                      item.isLastMessage && streamingContent && 'hidden'
                    )}
                  >
                    <CopyButton text={item.content?.[0]?.text.value || ''} />
                    <Tooltip>
                      <TooltipTrigger asChild>
                        <button
                          className="flex items-center gap-1 hover:text-accent transition-colors cursor-pointer group relative"
                          onClick={() => {
                            removeMessage()
                          }}
                        >
                          <IconTrash size={16} />
                        </button>
                      </TooltipTrigger>
                      <TooltipContent>
                        <p>Delete</p>
                      </TooltipContent>
                    </Tooltip>
<<<<<<< HEAD
                  )}
                  
                  <MessageTokenSpeed 
                    messageId={item.id} 
                    isStreaming={item.isLastMessage && !!streamingContent}
=======
                    <Dialog>
                      <DialogTrigger>
                        <Tooltip>
                          <TooltipTrigger asChild>
                            <div className="outline-0 focus:outline-0 flex items-center gap-1 hover:text-accent transition-colors cursor-pointer group relative">
                              <IconInfoCircle size={16} />
                            </div>
                          </TooltipTrigger>
                          <TooltipContent>
                            <p>Metadata</p>
                          </TooltipContent>
                        </Tooltip>
                      </DialogTrigger>
                      <DialogContent>
                        <DialogHeader>
                          <DialogTitle>Message Metadata</DialogTitle>
                          <div className="space-y-2">
                            <div className="border border-main-view-fg/10 rounded-md overflow-hidden">
                              <CodeEditor
                                value={JSON.stringify(
                                  item.metadata || {},
                                  null,
                                  2
                                )}
                                language="json"
                                readOnly
                                style={{
                                  fontFamily: 'ui-monospace',
                                  backgroundColor: 'transparent',
                                  height: '100%',
                                }}
                                className="w-full h-full !text-sm"
                              />
                            </div>
                          </div>
                        </DialogHeader>
                      </DialogContent>
                    </Dialog>

                    {item.isLastMessage && (
                      <Tooltip>
                        <TooltipTrigger asChild>
                          <button
                            className="flex items-center gap-1 hover:text-accent transition-colors cursor-pointer group relative"
                            onClick={regenerate}
                          >
                            <IconRefresh size={16} />
                          </button>
                        </TooltipTrigger>
                        <TooltipContent>
                          <p>Regenerate</p>
                        </TooltipContent>
                      </Tooltip>
                    )}
                  </div>

                  <TokenSpeedIndicator
                    streaming={Boolean(item.isLastMessage && streamingContent)}
>>>>>>> f7b53da8
                    metadata={item.metadata}
                  />
                </div>
              </div>
            )}
          </>
        )}
        {item.type === 'image_url' && image && (
          <div>
            <img
              src={image.url}
              alt={image.detail || 'Thread image'}
              className="max-w-full rounded-md"
            />
            {image.detail && <p className="text-sm mt-1">{image.detail}</p>}
          </div>
        )}
        {item.contextOverflowModal && item.contextOverflowModal}
      </Fragment>
    )
  }
)<|MERGE_RESOLUTION|>--- conflicted
+++ resolved
@@ -34,13 +34,7 @@
 } from '@/components/ui/tooltip'
 import { formatDate } from '@/utils/formatDate'
 import { AvatarEmoji } from '@/containers/AvatarEmoji'
-<<<<<<< HEAD
-import MessageTokenSpeed from '@/containers/MessageTokenSpeed'
-=======
-
 import TokenSpeedIndicator from '@/containers/TokenSpeedIndicator'
-
->>>>>>> f7b53da8
 import CodeEditor from '@uiw/react-textarea-code-editor'
 import '@uiw/react-textarea-code-editor/dist.css'
 
@@ -386,13 +380,6 @@
                         <p>Delete</p>
                       </TooltipContent>
                     </Tooltip>
-<<<<<<< HEAD
-                  )}
-                  
-                  <MessageTokenSpeed 
-                    messageId={item.id} 
-                    isStreaming={item.isLastMessage && !!streamingContent}
-=======
                     <Dialog>
                       <DialogTrigger>
                         <Tooltip>
@@ -451,26 +438,27 @@
 
                   <TokenSpeedIndicator
                     streaming={Boolean(item.isLastMessage && streamingContent)}
->>>>>>> f7b53da8
                     metadata={item.metadata}
                   />
-                </div>
-              </div>
+                </div >
+              </div >
             )}
           </>
         )}
-        {item.type === 'image_url' && image && (
-          <div>
-            <img
-              src={image.url}
-              alt={image.detail || 'Thread image'}
-              className="max-w-full rounded-md"
-            />
-            {image.detail && <p className="text-sm mt-1">{image.detail}</p>}
-          </div>
-        )}
+        {
+          item.type === 'image_url' && image && (
+            <div>
+              <img
+                src={image.url}
+                alt={image.detail || 'Thread image'}
+                className="max-w-full rounded-md"
+              />
+              {image.detail && <p className="text-sm mt-1">{image.detail}</p>}
+            </div>
+          )
+        }
         {item.contextOverflowModal && item.contextOverflowModal}
-      </Fragment>
+      </Fragment >
     )
   }
 )