import { Link, useNavigate, useRouterState } from '@tanstack/react-router'
import { useLeftPanel } from '@/hooks/useLeftPanel'
import { cn } from '@/lib/utils'
import {
  IconLayoutSidebar,
  IconDots,
  IconCirclePlusFilled,
  IconSettingsFilled,
  IconTrash,
  IconStar,
  IconMessageFilled,
  IconAppsFilled,
  IconX,
  IconSearch,
  IconClipboardSmileFilled,
} from '@tabler/icons-react'
import { route } from '@/constants/routes'
import ThreadList from './ThreadList'
import {
  DropdownMenu,
  DropdownMenuContent,
  DropdownMenuItem,
  DropdownMenuTrigger,
} from '@/components/ui/dropdown-menu'

import { useThreads } from '@/hooks/useThreads'

import { useTranslation } from '@/i18n/react-i18next-compat'
import { useMemo, useState, useEffect, useRef } from 'react'
import {
  Dialog,
  DialogClose,
  DialogContent,
  DialogDescription,
  DialogFooter,
  DialogHeader,
  DialogTitle,
  DialogTrigger,
} from '@/components/ui/dialog'
import { Button } from '@/components/ui/button'
import { toast } from 'sonner'
import { DownloadManagement } from '@/containers/DownloadManegement'
import { useSmallScreen } from '@/hooks/useMediaQuery'
import { useClickOutside } from '@/hooks/useClickOutside'

const mainMenus = [
  {
    title: 'common:newChat',
    icon: IconCirclePlusFilled,
    route: route.home,
  },
  {
    title: 'common:assistants',
    icon: IconClipboardSmileFilled,
    route: route.assistant,
  },
  {
    title: 'common:hub',
    icon: IconAppsFilled,
    route: route.hub,
  },
  {
    title: 'common:settings',
    icon: IconSettingsFilled,
    route: route.settings.general,
  },
]

const LeftPanel = () => {
  const { open, setLeftPanel } = useLeftPanel()
  const { t } = useTranslation()
  const navigate = useNavigate()
  const [searchTerm, setSearchTerm] = useState('')

  const isSmallScreen = useSmallScreen()
  const prevScreenSizeRef = useRef<boolean | null>(null)
  const isInitialMountRef = useRef(true)
  const panelRef = useRef<HTMLElement>(null)
  const searchContainerRef = useRef<HTMLDivElement>(null)
  const searchContainerMacRef = useRef<HTMLDivElement>(null)

  // Use click outside hook for panel with debugging
  useClickOutside(
    () => {
      if (isSmallScreen && open) {
        setLeftPanel(false)
      }
    },
    null,
    [
      panelRef.current,
      searchContainerRef.current,
      searchContainerMacRef.current,
    ]
  )

  // Auto-collapse panel only when window is resized
  useEffect(() => {
    const handleResize = () => {
      const currentIsSmallScreen = window.innerWidth <= 768

      // Skip on initial mount
      if (isInitialMountRef.current) {
        isInitialMountRef.current = false
        prevScreenSizeRef.current = currentIsSmallScreen
        return
      }

      // Only trigger if the screen size actually changed
      if (
        prevScreenSizeRef.current !== null &&
        prevScreenSizeRef.current !== currentIsSmallScreen
      ) {
        if (currentIsSmallScreen) {
          setLeftPanel(false)
        } else {
          setLeftPanel(true)
        }
        prevScreenSizeRef.current = currentIsSmallScreen
      }
    }

    // Add resize listener
    window.addEventListener('resize', handleResize)

    // Initialize the previous screen size on mount
    if (isInitialMountRef.current) {
      prevScreenSizeRef.current = window.innerWidth <= 768
      isInitialMountRef.current = false
    }

    return () => {
      window.removeEventListener('resize', handleResize)
    }
  }, [setLeftPanel])

  const currentPath = useRouterState({
    select: (state) => state.location.pathname,
  })

  const { deleteAllThreads, unstarAllThreads, getFilteredThreads, threads } =
    useThreads()

  const filteredThreads = useMemo(() => {
    return getFilteredThreads(searchTerm)
    // eslint-disable-next-line react-hooks/exhaustive-deps
  }, [getFilteredThreads, searchTerm, threads])

  // Memoize categorized threads based on filteredThreads
  const favoritedThreads = useMemo(() => {
    return filteredThreads.filter((t) => t.isFavorite)
  }, [filteredThreads])

  const unFavoritedThreads = useMemo(() => {
    return filteredThreads.filter((t) => !t.isFavorite)
  }, [filteredThreads])

  // Disable body scroll when panel is open on small screens
  useEffect(() => {
    if (isSmallScreen && open) {
      document.body.style.overflow = 'hidden'
    } else {
      document.body.style.overflow = ''
    }

    return () => {
      document.body.style.overflow = ''
    }
  }, [isSmallScreen, open])

  return (
    <>
      {/* Backdrop overlay for small screens */}
      {isSmallScreen && open && (
        <div
          className="fixed inset-0 bg-black/50 backdrop-blur z-30"
          onClick={(e) => {
            // Don't close if clicking on search container or if currently searching
            if (
              searchContainerRef.current?.contains(e.target as Node) ||
              searchContainerMacRef.current?.contains(e.target as Node)
            ) {
              return
            }
            setLeftPanel(false)
          }}
        />
      )}
      <aside
        ref={panelRef}
        className={cn(
          'w-48 shrink-0 rounded-lg m-1.5 mr-0 text-left-panel-fg overflow-hidden',
          isSmallScreen &&
            'fixed h-[calc(100%-16px)] bg-main-view z-40 rounded-sm border border-left-panel-fg/10 m-2 px-1',
          open
            ? 'opacity-100 visibility-visible'
            : 'w-0 absolute -top-100 -left-100 visibility-hidden'
        )}
      >
        <div className="relative h-10">
          <button
            className="absolute top-1/2 right-0 -translate-y-1/2 z-20"
            onClick={() => setLeftPanel(!open)}
          >
            <div className="size-6 cursor-pointer flex items-center justify-center rounded hover:bg-left-panel-fg/10 transition-all duration-200 ease-in-out data-[state=open]:bg-left-panel-fg/10">
              <IconLayoutSidebar size={18} className="text-left-panel-fg" />
            </div>
          </button>
          {!IS_MACOS && (
            <div
              ref={searchContainerRef}
              className="relative top-1.5 mb-4 mx-1 mt-1 w-[calc(100%-32px)] z-50"
              data-ignore-outside-clicks
            >
              <IconSearch className="absolute size-4 top-1/2 left-2 -translate-y-1/2 text-left-panel-fg/50" />
              <input
                type="text"
                placeholder={t('common:search')}
                className="w-full pl-7 pr-8 py-1 bg-left-panel-fg/10 rounded-sm text-left-panel-fg focus:outline-none focus:ring-1 focus:ring-left-panel-fg/10"
                value={searchTerm}
                onChange={(e) => setSearchTerm(e.target.value)}
              />
              {searchTerm && (
                <button
                  className="absolute right-2 top-1/2 -translate-y-1/2 text-left-panel-fg/70 hover:text-left-panel-fg"
                  onClick={(e) => {
                    e.preventDefault()
                    e.stopPropagation() // prevent bubbling
                    setSearchTerm('')
                  }}
                >
                  <IconX size={14} />
                </button>
              )}
            </div>
          )}
        </div>

        <div className="flex flex-col justify-between overflow-hidden mt-0 !h-[calc(100%-42px)]">
          <div className="flex flex-col !h-[calc(100%-140px)]">
            {IS_MACOS && (
              <div
                ref={searchContainerMacRef}
                className="relative mb-4 mx-1 mt-1"
                data-ignore-outside-clicks
              >
                <IconSearch className="absolute size-4 top-1/2 left-2 -translate-y-1/2 text-left-panel-fg/50" />
                <input
                  type="text"
                  placeholder={t('common:search')}
                  className="w-full pl-7 pr-8 py-1 bg-left-panel-fg/10 rounded-sm text-left-panel-fg focus:outline-none focus:ring-1 focus:ring-left-panel-fg/10"
                  value={searchTerm}
                  onChange={(e) => setSearchTerm(e.target.value)}
                />
                {searchTerm && (
                  <button
                    data-ignore-outside-clicks
                    className="absolute right-2 top-1/2 -translate-y-1/2 text-left-panel-fg/70 hover:text-left-panel-fg"
                    onClick={(e) => {
                      e.preventDefault()
                      e.stopPropagation() // prevent bubbling
                      setSearchTerm('')
                    }}
                  >
                    <IconX size={14} />
                  </button>
                )}
              </div>
            )}
            <div className="flex flex-col w-full overflow-y-auto overflow-x-hidden">
              <div className="h-full w-full overflow-y-auto">
                {favoritedThreads.length > 0 && (
                  <>
                    <div className="flex items-center justify-between mb-2">
                      <span className="block text-xs text-left-panel-fg/50 px-1 font-semibold sticky top-0">
                        {t('common:favorites')}
                      </span>
                      <div className="relative">
                        <DropdownMenu>
                          <DropdownMenuTrigger asChild>
                            <button className="size-6 flex cursor-pointer items-center justify-center rounded hover:bg-left-panel-fg/10 transition-all duration-200 ease-in-out data-[state=open]:bg-left-panel-fg/10">
                              <IconDots
                                size={18}
                                className="text-left-panel-fg/60"
                              />
                            </button>
                          </DropdownMenuTrigger>
                          <DropdownMenuContent side="bottom" align="end">
                            <DropdownMenuItem
                              onClick={() => {
                                unstarAllThreads()
                                toast.success(
                                  t('common:toast.allThreadsUnfavorited.title'),
                                  {
                                    id: 'unfav-all-threads',
                                    description: t(
                                      'common:toast.allThreadsUnfavorited.description'
                                    ),
                                  }
                                )
                              }}
                            >
                              <IconStar size={16} />
                              <span>{t('common:unstarAll')}</span>
                            </DropdownMenuItem>
                          </DropdownMenuContent>
                        </DropdownMenu>
                      </div>
                    </div>
                    <div className="flex flex-col mb-4">
                      <ThreadList
                        threads={favoritedThreads}
                        isFavoriteSection={true}
                      />
                      {favoritedThreads.length === 0 && (
                        <p className="text-xs text-left-panel-fg/50 px-1 font-semibold">
                          {t('chat.status.empty', { ns: 'chat' })}
                        </p>
                      )}
                    </div>
                  </>
                )}

                {unFavoritedThreads.length > 0 && (
                  <div className="flex items-center justify-between mb-2">
                    <span className="block text-xs text-left-panel-fg/50 px-1 font-semibold">
                      {t('common:recents')}
                    </span>
                    <div className="relative">
                      <Dialog>
                        <DropdownMenu>
                          <DropdownMenuTrigger asChild>
                            <button
                              className="size-6 flex cursor-pointer items-center justify-center rounded hover:bg-left-panel-fg/10 transition-all duration-200 ease-in-out data-[state=open]:bg-left-panel-fg/10"
                              onClick={(e) => {
                                e.preventDefault()
                                e.stopPropagation()
                              }}
                            >
                              <IconDots
                                size={18}
                                className="text-left-panel-fg/60"
                              />
                            </button>
                          </DropdownMenuTrigger>
                          <DropdownMenuContent side="bottom" align="end">
                            <DialogTrigger asChild>
                              <DropdownMenuItem
                                onSelect={(e) => e.preventDefault()}
                              >
                                <IconTrash size={16} />
                                <span>{t('common:deleteAll')}</span>
                              </DropdownMenuItem>
                            </DialogTrigger>
                            <DialogContent>
                              <DialogHeader>
                                <DialogTitle>
                                  {t('common:dialogs.deleteAllThreads.title')}
                                </DialogTitle>
                                <DialogDescription>
                                  {t(
                                    'common:dialogs.deleteAllThreads.description'
                                  )}
                                </DialogDescription>
                                <DialogFooter className="mt-2">
                                  <DialogClose asChild>
                                    <Button
                                      variant="link"
                                      size="sm"
                                      className="hover:no-underline"
                                    >
                                      {t('common:cancel')}
                                    </Button>
                                  </DialogClose>
                                  <Button
                                    variant="destructive"
                                    size="sm"
                                    onClick={() => {
                                      deleteAllThreads()
                                      toast.success(
                                        t(
                                          'common:toast.deleteAllThreads.title'
                                        ),
                                        {
                                          id: 'delete-all-thread',
                                          description: t(
                                            'common:toast.deleteAllThreads.description'
                                          ),
                                        }
                                      )
                                      setTimeout(() => {
                                        navigate({ to: route.home })
                                      }, 0)
                                    }}
                                  >
                                    {t('common:deleteAll')}
                                  </Button>
                                </DialogFooter>
                              </DialogHeader>
                            </DialogContent>
                          </DropdownMenuContent>
                        </DropdownMenu>
                      </Dialog>
                    </div>
                  </div>
                )}

                {filteredThreads.length === 0 && searchTerm.length > 0 && (
                  <div className="px-1 mt-2">
                    <div className="flex items-center gap-1 text-left-panel-fg/80">
                      <IconSearch size={18} />
                      <h6 className="font-medium text-base">
                        {t('common:noResultsFound')}
                      </h6>
                    </div>
                    <p className="text-left-panel-fg/60 mt-1 text-xs leading-relaxed">
                      {t('common:noResultsFoundDesc')}
                    </p>
                  </div>
                )}

                {Object.keys(threads).length === 0 && !searchTerm && (
                  <>
                    <div className="px-1 mt-2">
                      <div className="flex items-center gap-1 text-left-panel-fg/80">
                        <IconMessageFilled size={18} />
                        <h6 className="font-medium text-base">
                          {t('common:noThreadsYet')}
                        </h6>
                      </div>
                      <p className="text-left-panel-fg/60 mt-1 text-xs leading-relaxed">
                        {t('common:noThreadsYetDesc')}
                      </p>
                    </div>
                  </>
                )}

                <div className="flex flex-col">
                  <ThreadList threads={unFavoritedThreads} />
                </div>
              </div>
            </div>
          </div>

          <div className="space-y-1 shrink-0 py-1 mt-2">
            {mainMenus.map((menu) => {
              const isActive =
                currentPath.includes(route.settings.index) &&
                menu.route.includes(route.settings.index)
              return (
                <Link
                  key={menu.title}
                  to={menu.route}
<<<<<<< HEAD
                  onClick={() => isSmallScreen && setLeftPanel(false)}
=======
                  data-test-id={`menu-${menu.title}`}
>>>>>>> defc6b92
                  className={cn(
                    'flex items-center gap-1.5 cursor-pointer hover:bg-left-panel-fg/10 py-1 px-1 rounded',
                    isActive
                      ? 'bg-left-panel-fg/10'
                      : '[&.active]:bg-left-panel-fg/10'
                  )}
                >
                  <menu.icon size={18} className="text-left-panel-fg/70" />
                  <span className="font-medium text-left-panel-fg/90">
                    {t(menu.title)}
                  </span>
                </Link>
              )
            })}
          </div>
          <DownloadManagement />
        </div>
      </aside>
    </>
  )
}

export default LeftPanel<|MERGE_RESOLUTION|>--- conflicted
+++ resolved
@@ -451,11 +451,8 @@
                 <Link
                   key={menu.title}
                   to={menu.route}
-<<<<<<< HEAD
                   onClick={() => isSmallScreen && setLeftPanel(false)}
-=======
                   data-test-id={`menu-${menu.title}`}
->>>>>>> defc6b92
                   className={cn(
                     'flex items-center gap-1.5 cursor-pointer hover:bg-left-panel-fg/10 py-1 px-1 rounded',
                     isActive
