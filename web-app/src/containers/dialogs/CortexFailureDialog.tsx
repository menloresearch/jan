import { useEffect, useState } from 'react'
// import { listen } from '@tauri-apps/api/event'
// import { invoke } from '@tauri-apps/api/core'
import { t } from 'i18next'
import {
  Dialog,
  DialogContent,
  DialogDescription,
  DialogFooter,
  DialogHeader,
  DialogTitle,
} from '@/components/ui/dialog'
import { Button } from '@/components/ui/button'

export function CortexFailureDialog() {
  const [showDialog, setShowDialog] = useState(false)

  useEffect(() => {
    let unlisten: (() => void) | undefined
    const setupListener = async () => {
<<<<<<< HEAD
      // unlisten = await listen<null>(
      //   'cortex_max_restarts_reached',
      //   (event) => {
      //     console.log('Cortex max restarts reached event received:', event)
      //     setShowDialog(true)
      //   }
      // )
=======
      unlisten = await listen<null>('cortex_max_restarts_reached', (event) => {
        console.log('Cortex max restarts reached event received:', event)
        setShowDialog(true)
      })
>>>>>>> e586f238
    }

    setupListener()

    return () => {
      if (unlisten) {
        unlisten()
      }
    }
  }, [])

  const handleRestartJan = async () => {
    try {
      // await invoke('relaunch')
    } catch (error) {
      console.error('Failed to relaunch app:', error)
      alert(
        'Failed to automatically restart. Please close and reopen Jan manually.'
      )
    }
  }

  if (!showDialog) {
    return null
  }

  return (
    <Dialog open={showDialog} onOpenChange={setShowDialog}>
      <DialogContent>
        <DialogHeader>
          <DialogTitle>
            {t('cortexFailureDialog.title', 'Local AI Engine Issue')}
          </DialogTitle>
        </DialogHeader>
        <DialogDescription>
          {t(
            'cortexFailureDialog.description',
            'The local AI engine (Cortex) failed to start after multiple attempts. This might prevent some features from working correctly.'
          )}
        </DialogDescription>
        <DialogFooter className="flex gap-2">
          <Button
            asChild
            variant="default"
            className="bg-transparent border border-main-view-fg/20 hover:bg-main-view-fg/4"
            onClick={() => {
              setShowDialog(false)
            }}
          >
            <a
              href="https://jan.ai/support"
              target="_blank"
              rel="noopener noreferrer"
            >
              <span className="text-main-view-fg/70">
                {t('cortexFailureDialog.contactSupport', 'Contact Support')}
              </span>
            </a>
          </Button>
          <Button onClick={handleRestartJan}>
            {t('cortexFailureDialog.restartJan', 'Restart Jan')}
          </Button>
        </DialogFooter>
      </DialogContent>
    </Dialog>
  )
}<|MERGE_RESOLUTION|>--- conflicted
+++ resolved
@@ -18,7 +18,6 @@
   useEffect(() => {
     let unlisten: (() => void) | undefined
     const setupListener = async () => {
-<<<<<<< HEAD
       // unlisten = await listen<null>(
       //   'cortex_max_restarts_reached',
       //   (event) => {
@@ -26,12 +25,6 @@
       //     setShowDialog(true)
       //   }
       // )
-=======
-      unlisten = await listen<null>('cortex_max_restarts_reached', (event) => {
-        console.log('Cortex max restarts reached event received:', event)
-        setShowDialog(true)
-      })
->>>>>>> e586f238
     }
 
     setupListener()
