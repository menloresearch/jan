import { Button } from '@/components/ui/button'
import {
  Dialog,
  DialogClose,
  DialogContent,
  DialogDescription,
  DialogFooter,
  DialogHeader,
  DialogTitle,
  DialogTrigger,
} from '@/components/ui/dialog'
import { useModelProvider } from '@/hooks/useModelProvider'
import { deleteModel } from '@/services/models'
import { getProviders } from '@/services/providers'

import { IconTrash } from '@tabler/icons-react'

import { useState, useEffect } from 'react'
import { toast } from 'sonner'
import { useTranslation } from '@/i18n/react-i18next-compat'

type DialogDeleteModelProps = {
  provider: ModelProvider
  modelId?: string
}

export const DialogDeleteModel = ({
  provider,
  modelId,
}: DialogDeleteModelProps) => {
  const { t } = useTranslation()
  const [selectedModelId, setSelectedModelId] = useState<string>('')
  const { setProviders, deleteModel: deleteModelCache } = useModelProvider()

  const removeModel = async () => {
    deleteModelCache(selectedModelId)
    deleteModel(selectedModelId).then(() => {
<<<<<<< HEAD
      getProviders().then((providers) => {
        // Filter out the deleted model from all providers
        const filteredProviders = providers.map((provider) => ({
          ...provider,
          models: provider.models.filter(
            (model) => model.id !== selectedModelId
          ),
        }))
        setProviders(filteredProviders)
      })
      toast.success('Delete Model', {
        id: `delete-model-${selectedModel?.id}`,
        description: `Model ${selectedModel?.id} has been permanently deleted.`,
      })
=======
      getProviders().then(setProviders)
      toast.success(
        t('providers:deleteModel.title', { modelId: selectedModel?.id }),
        {
          id: `delete-model-${selectedModel?.id}`,
          description: t('providers:deleteModel.success', {
            modelId: selectedModel?.id,
          }),
        }
      )
>>>>>>> a670c49d
    })
  }

  // Initialize with the provided model ID or the first model if available
  useEffect(() => {
    if (modelId) {
      setSelectedModelId(modelId)
    } else if (provider.models && provider.models.length > 0) {
      setSelectedModelId(provider.models[0].id)
    }
  }, [provider, modelId])

  // Get the currently selected model
  const selectedModel = provider.models.find(
    // eslint-disable-next-line @typescript-eslint/no-explicit-any
    (m: any) => m.id === selectedModelId
  )

  if (!selectedModel) {
    return null
  }

  return (
    <Dialog>
      <DialogTrigger asChild>
        <div className="size-6 cursor-pointer flex items-center justify-center rounded hover:bg-main-view-fg/10 transition-all duration-200 ease-in-out">
          <IconTrash size={18} className="text-main-view-fg/50" />
        </div>
      </DialogTrigger>
      <DialogContent>
        <DialogHeader>
          <DialogTitle>
            {t('providers:deleteModel.title', { modelId: selectedModel.id })}
          </DialogTitle>
          <DialogDescription>
            {t('providers:deleteModel.description')}
          </DialogDescription>
        </DialogHeader>

        <DialogFooter className="mt-2">
          <DialogClose asChild>
            <Button variant="link" size="sm" className="hover:no-underline">
              {t('providers:deleteModel.cancel')}
            </Button>
          </DialogClose>
          <DialogClose asChild>
            <Button variant="destructive" size="sm" onClick={removeModel}>
              {t('providers:deleteModel.delete')}
            </Button>
          </DialogClose>
        </DialogFooter>
      </DialogContent>
    </Dialog>
  )
}<|MERGE_RESOLUTION|>--- conflicted
+++ resolved
@@ -35,7 +35,6 @@
   const removeModel = async () => {
     deleteModelCache(selectedModelId)
     deleteModel(selectedModelId).then(() => {
-<<<<<<< HEAD
       getProviders().then((providers) => {
         // Filter out the deleted model from all providers
         const filteredProviders = providers.map((provider) => ({
@@ -46,12 +45,6 @@
         }))
         setProviders(filteredProviders)
       })
-      toast.success('Delete Model', {
-        id: `delete-model-${selectedModel?.id}`,
-        description: `Model ${selectedModel?.id} has been permanently deleted.`,
-      })
-=======
-      getProviders().then(setProviders)
       toast.success(
         t('providers:deleteModel.title', { modelId: selectedModel?.id }),
         {
@@ -61,7 +54,6 @@
           }),
         }
       )
->>>>>>> a670c49d
     })
   }
 
