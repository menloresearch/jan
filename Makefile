# Makefile for Jan Electron App - Build, Lint, Test, and Clean

# Default target, does nothing
all:
	@echo "Specify a target to run"

# Builds the UI kit
build-uikit:
ifeq ($(OS),Windows_NT)
	cd uikit && yarn config set network-timeout 300000 && yarn install && yarn build
else
	cd uikit && yarn install && yarn build
endif

# Installs yarn dependencies and builds core and plugins
install-and-build: build-uikit
ifeq ($(OS),Windows_NT)
<<<<<<< HEAD
	powershell -Command "yarn config set network-timeout 300000; \
	$$env:NITRO_VERSION = Get-Content .\\plugins\\inference-plugin\\nitro\\version.txt; \
	Write-Output \"Nitro version: $$env:NITRO_VERSION\"; yarn build:core; yarn install; yarn build:plugins" 
else
=======
	yarn config set network-timeout 300000
endif
>>>>>>> 60d4ee81
	yarn build:core
	yarn install
	yarn build:plugins

dev: install-and-build
	yarn dev

# Linting
lint: install-and-build
	yarn lint

# Testing
test: lint
	yarn build:test
	yarn test

# Builds and publishes the app
build-and-publish: install-and-build
	yarn build:publish

# Build
build: install-and-build
	yarn build

clean:
ifeq ($(OS),Windows_NT)
	powershell -Command "Get-ChildItem -Path . -Include node_modules, .next, dist -Recurse -Directory | Remove-Item -Recurse -Force"
	rmdir /s /q "%USERPROFILE%\AppData\Roaming\jan"
	rmdir /s /q "%USERPROFILE%\AppData\Roaming\jan-electron"
	rmdir /s /q "%USERPROFILE%\AppData\Local\jan*"
else ifeq ($(shell uname -s),Linux)
	find . -name "node_modules" -type d -prune -exec rm -rf '{}' +
	find . -name ".next" -type d -exec rm -rf '{}' +
	find . -name "dist" -type d -exec rm -rf '{}' +
	rm -rf "~/.config/jan"
	rm -rf "~/.config/jan-electron"
	rm -rf "~/.cache/jan*"
else
	find . -name "node_modules" -type d -prune -exec rm -rf '{}' +
	find . -name ".next" -type d -exec rm -rf '{}' +
	find . -name "dist" -type d -exec rm -rf '{}' +
	rm -rf ~/Library/Application\ Support/jan
	rm -rf ~/Library/Application\ Support/jan-electron
	rm -rf ~/Library/Caches/jan*
endif<|MERGE_RESOLUTION|>--- conflicted
+++ resolved
@@ -15,15 +15,12 @@
 # Installs yarn dependencies and builds core and plugins
 install-and-build: build-uikit
 ifeq ($(OS),Windows_NT)
-<<<<<<< HEAD
 	powershell -Command "yarn config set network-timeout 300000; \
 	$$env:NITRO_VERSION = Get-Content .\\plugins\\inference-plugin\\nitro\\version.txt; \
 	Write-Output \"Nitro version: $$env:NITRO_VERSION\"; yarn build:core; yarn install; yarn build:plugins" 
 else
-=======
 	yarn config set network-timeout 300000
 endif
->>>>>>> 60d4ee81
 	yarn build:core
 	yarn install
 	yarn build:plugins
