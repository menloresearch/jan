# Jan

Jan is a free, source-available and [fair code licensed](https://faircode.io/) AI Inference Platform. We help enterprises, small businesses and hobbyists to self-host AI on their own infrastructure efficiently, to protect their data, lower costs, and put powerful AI capabilities in the hands of users.

## Features

- Web, Mobile and APIs
- LLMs and Generative Art models
- AI Catalog
- Model Installer
- User Management
- Support for Apple Silicon, CPU architectures

## Installation

### Pre-Requisites

- **Supported Operating Systems**: This setup is only tested and supported on Linux, Macbook Docker Desktop (For mac m1, m2 remember to change Docker platform `export DOCKER_DEFAULT_PLATFORM=linux/amd64`), or Windows Subsystem for Linux (WSL) with Docker.

- **Docker**: Make sure you have Docker installed on your machine. You can install Docker by following the instructions [here](https://docs.docker.com/get-docker/).

- **Docker Compose**: Make sure you also have Docker Compose installed. If not, follow the instructions [here](https://docs.docker.com/compose/install/).

- **Clone the Repository**: Make sure to clone the repository containing the `docker-compose.yml` and pull the latest git submodules.

  ```bash
  git clone https://github.com/janhq/jan.git

  cd jan

  # Pull latest submodule
  git submodule update --init
  ```

- **Environment Variables**: You will need to set up several environment variables for services such as Keycloak and Postgres. You can place them in `.env` files in the respective folders as shown in the `docker-compose.yml`.

  ```bash
  cp sample.env .env
  ```

  | Service (Docker)       | env file                                                                                                                        |
  | ---------------------- | ------------------------------------------------------------------------------------------------------------------------------- |
  | Global env             | `.env`, just run `cp sample.env .env`                                                                                           |
  | Keycloak               | `.env` presented in global env and initiate realm in `conf/keycloak_conf/example-realm.json`                                    |
  | Keycloak PostgresDB    | `.env` presented in global env                                                                                                  |
  | jan-inference          | `.env` presented in global env                                                                                                  |
  | app-backend (hasura)   | `conf/sample.env_app-backend` refer from [here](https://hasura.io/docs/latest/deployment/graphql-engine-flags/config-examples/) |
  | app-backend PostgresDB | `conf/sample.env_app-backend-postgres`                                                                                          |
  | web-client             | `conf/sample.env_web-client`                                                                                                    |

### Docker Compose

Jan offers an [Docker Compose](https://docs.docker.com/compose/) deployment that automates the setup process.

```bash
# Download models
# Runway SD 1.5
wget https://huggingface.co/runwayml/stable-diffusion-v1-5/resolve/main/v1-5-pruned-emaonly.safetensors -P jan-inference/sd/models

# Download LLM
wget https://huggingface.co/TheBloke/Llama-2-7B-Chat-GGML/resolve/main/llama-2-7b-chat.ggmlv3.q4_1.bin -P jan-inference/llm/models
``````

Run the following command to start all the services defined in the `docker-compose.yml`

```shell
# Docker Compose up
docker compose up
```

To run in detached mode:

```shell
# Docker Compose up detached mode
docker compose up -d
```

| Service (Docker)     | URL                   | Credential                                                                                                                                                           |
| -------------------- | --------------------- | -------------------------------------------------------------------------------------------------------------------------------------------------------------------- |
| Keycloak             | http://localhost:8088 | Admin credentials are set via the environment variables `KEYCLOAK_ADMIN` and `KEYCLOAK_ADMIN_PASSWORD`                                                               |
| app-backend (hasura) | http://localhost:8080 | Admin credentials are set via the environment variables `HASURA_GRAPHQL_ADMIN_SECRET` in file `conf/sample.env_app-backend`                                          |
| web-client           | http://localhost:3000 | Users are signed up to keycloak, default created user is set via `conf/keycloak_conf/example-realm.json` on keycloak with username: `username`, password: `password` |
| llm service          | http://localhost:8000 |                                                                                                                                                                      |
## Usage

To get started with Jan, follow these steps:

1. Install the platform as per the instructions above.
2. Launch the web application via `http://localhost:3000`.
3. Login with default user (username: `username`, password: `password`)
4. Test the llm model with `chatgpt` session

## Developers

### Architecture

- [ ] Architecture Diagram

### Dependencies

- [Keycloak Community](https://github.com/keycloak/keycloak) (Apache-2.0)
- [Hasura Community Edition](https://github.com/hasura/graphql-engine) (Apache-2.0)

### Repo Structure

Jan is a monorepo that pulls in the following submodules

```shell
├── docker-compose.yml
├── mobile-client
├── web-client
├── app-backend
├── inference-backend
├── docs                # Developer Docs
├── adrs                # Architecture Decision Records
```

## Live Demo

<<<<<<< HEAD
You can access the live demo at https://cloud.jan.ai.

## Common Issues and Troubleshooting

**Error in `jan-inference` service** ![](images/download-model-error.png)

- Error: download model incomplete
- Solution:
  - Manually download the LLM model using the URL specified in the environment variable `MODEL_URL` within the `.env` file. The URL is typically https://huggingface.co/TheBloke/Llama-2-7B-Chat-GGML/resolve/main/llama-2-7b-chat.ggmlv3.q4_1.bin
  - Copy the downloaded file `llama-2-7b-chat.ggmlv3.q4_1.bin` to the folder `jan-inference/llm/models`
  - Run `docker compose down` followed by `docker compose up -d` again to restart the services.

## Contributing

Contributions are welcome! Please read the [CONTRIBUTING.md](CONTRIBUTING.md) file for guidelines on how to contribute to this project.

## License

This project is licensed under the Fair Code License. See [LICENSE.md](LICENSE.md) for more details.

## Authors and Acknowledgments

Created by jan. Thanks to all contributors who have helped to improve this project.

## Support and Contact

For support or to report issues, please email support@jan.ai.
=======
You can access the live demo at https://cloud.jan.ai.
>>>>>>> b61536aa
<|MERGE_RESOLUTION|>--- conflicted
+++ resolved
@@ -117,7 +117,6 @@
 
 ## Live Demo
 
-<<<<<<< HEAD
 You can access the live demo at https://cloud.jan.ai.
 
 ## Common Issues and Troubleshooting
@@ -144,7 +143,4 @@
 
 ## Support and Contact
 
-For support or to report issues, please email support@jan.ai.
-=======
-You can access the live demo at https://cloud.jan.ai.
->>>>>>> b61536aa
+For support or to report issues, please email support@jan.ai.