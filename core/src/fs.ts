--- conflicted
+++ resolved
@@ -10,194 +10,56 @@
  * @param {string} data - The data to write to the file.
  * @returns {Promise<any>} A Promise that resolves when the file is written successfully.
  */
-<<<<<<< HEAD
-const writeFile = (path: string, data: string): Promise<any> => {
-  return fetchRetry(JAN_FS_API, {
-    method: "POST",
-    headers: {
-      "Content-Type": "application/json",
-    },
-    body: JSON.stringify({
-      op: 'writeFile',
-      path,
-      data
-    }),
-    retries: 3,
-    retryDelay: 500,
-  }).catch((err: any) => {
-    console.error(err);
-    throw new Error(`writeFile: ${path} failed`);
-  })
-}
-  
-=======
 const writeFile: (path: string, data: string) => Promise<any> = (path, data) =>
   window.coreAPI?.writeFile(path, data);
 
->>>>>>> 60d4ee81
 /**
  * Checks whether the path is a directory.
  * @param path - The path to check.
  * @returns {boolean} A boolean indicating whether the path is a directory.
  */
-<<<<<<< HEAD
-const isDirectory = (path: string): Promise<boolean> => {
-  return fetchRetry(JAN_FS_API, {
-    method: "POST",
-    headers: {
-      "Content-Type": "application/json",
-    },
-    body: JSON.stringify({
-      op: 'isDirectory',
-      path,
-    }),
-    retries: 3,
-    retryDelay: 500,
-  }).catch((err: any) => {
-    console.error(err);
-    throw new Error(`isDirectory: ${path} failed`);
-  })
-}
-=======
 const isDirectory = (path: string): Promise<boolean> =>
   window.coreAPI?.isDirectory(path);
->>>>>>> 60d4ee81
+
 
 /**
  * Reads the contents of a file at the specified path.
  * @param {string} path - The path of the file to read.
  * @returns {Promise<any>} A Promise that resolves with the contents of the file.
  */
-<<<<<<< HEAD
-const readFile = (path: string): Promise<any> => {
-  return fetchRetry(JAN_FS_API, {
-    method: "POST",
-    headers: {
-      "Content-Type": "application/json",
-    },
-    body: JSON.stringify({
-      op: 'readFile',
-      path,
-    }),
-    retries: 3,
-    retryDelay: 500,
-  }).catch((err: any) => {
-    console.error(err);
-    throw new Error(`readFile: ${path} failed`);
-  })
-}
-=======
 const readFile: (path: string) => Promise<any> = (path) =>
   window.coreAPI?.readFile(path);
->>>>>>> 60d4ee81
 
 /**
  * List the directory files
  * @param {string} path - The path of the directory to list files.
  * @returns {Promise<any>} A Promise that resolves with the contents of the directory.
  */
-<<<<<<< HEAD
-const listFiles = (path: string): Promise<any> => {
-  return fetchRetry(JAN_FS_API, {
-    method: "POST",
-    headers: {
-      "Content-Type": "application/json",
-    },
-    body: JSON.stringify({
-      op: 'listFiles',
-      path,
-    }),
-    retries: 3,
-    retryDelay: 500,
-  }).catch((err: any) => {
-    console.error(err);
-    throw new Error(`listFiles: ${path} failed`);
-  })
-}
-=======
 const listFiles: (path: string) => Promise<any> = (path) =>
   window.coreAPI?.listFiles(path);
->>>>>>> 60d4ee81
+
 
 /**
  * Creates a directory at the specified path.
  * @param {string} path - The path of the directory to create.
  * @returns {Promise<any>} A Promise that resolves when the directory is created successfully.
  */
-<<<<<<< HEAD
-const mkdir = (path: string): Promise<any> => {
-  return fetchRetry(JAN_FS_API, {
-    method: "POST",
-    headers: {
-      "Content-Type": "application/json",
-    },
-    body: JSON.stringify({
-      op: 'mkdir',
-      path,
-    }),
-    retries: 3,
-    retryDelay: 500,
-  }).catch((err: any) => {
-    console.error(err);
-    throw new Error(`mkdir: ${path} failed`);
-  })
-}
-=======
 const mkdir: (path: string) => Promise<any> = (path) =>
   window.coreAPI?.mkdir(path);
->>>>>>> 60d4ee81
 
 /**
  * Removes a directory at the specified path.
  * @param {string} path - The path of the directory to remove.
  * @returns {Promise<any>} A Promise that resolves when the directory is removed successfully.
  */
-<<<<<<< HEAD
-const rmdir = (path: string): Promise<any> => {
-  return fetchRetry(JAN_FS_API, {
-    method: "POST",
-    headers: {
-      "Content-Type": "application/json",
-    },
-    body: JSON.stringify({
-      op: 'rmdir',
-      path,
-    }),
-    retries: 3,
-    retryDelay: 500,
-  }).catch((err: any) => {
-    console.error(err);
-    throw new Error(`rmdir: ${path} failed`);
-  })
-}
-=======
 const rmdir: (path: string) => Promise<any> = (path) =>
   window.coreAPI?.rmdir(path);
->>>>>>> 60d4ee81
+
 /**
  * Deletes a file from the local file system.
  * @param {string} path - The path of the file to delete.
  * @returns {Promise<any>} A Promise that resolves when the file is deleted.
  */
-<<<<<<< HEAD
-const deleteFile = (path: string): Promise<any> => {
-  return fetchRetry(JAN_FS_API, {
-    method: "POST",
-    headers: {
-      "Content-Type": "application/json",
-    },
-    body: JSON.stringify({
-      op: 'deleteFile',
-      path,
-    }),
-    retries: 3,
-    retryDelay: 500,
-  }).catch((err: any) => {
-    console.error(err);
-    throw new Error(`deleteFile: ${path} failed`);
-  })
-}
-=======
 const deleteFile: (path: string) => Promise<any> = (path) =>
   window.coreAPI?.deleteFile(path);
 
@@ -216,7 +78,7 @@
  */
 const readLineByLine: (path: string) => Promise<any> = (path) =>
   window.coreAPI?.readLineByLine(path);
->>>>>>> 60d4ee81
+
 
 export const fs = {
   isDirectory,
