--- conflicted
+++ resolved
@@ -69,11 +69,7 @@
     if: github.event_name == 'schedule'
     uses: ./.github/workflows/template-noti-discord-and-update-url-readme.yml
     with:
-<<<<<<< HEAD
-      ref: ${{ needs.set-public-provider.outputs.ref }}
-=======
       ref: refs/heads/main
->>>>>>> 4cf6df19
       build_reason: Nightly
       push_to_branch: main
       new_version: ${{ needs.get-update-version.outputs.new_version }}
@@ -84,11 +80,7 @@
     if: github.event_name == 'workflow_dispatch' && github.event.inputs.public_provider == 'cloudflare-r2'
     uses: ./.github/workflows/template-noti-discord-and-update-url-readme.yml
     with:
-<<<<<<< HEAD
-      ref: ${{ needs.set-public-provider.outputs.ref }}
-=======
       ref: refs/heads/main
->>>>>>> 4cf6df19
       build_reason: Manual
       push_to_branch: main
       new_version: ${{ needs.get-update-version.outputs.new_version }}