--- conflicted
+++ resolved
@@ -151,28 +151,17 @@
 
     for (const model of models) {
       const modelPath = await joinPath([modelFolderPath, model.id])
-<<<<<<< HEAD
-      console.debug(`modelPath: ${modelPath}`)
-      if (await fs.existsSync(modelPath)) {
-        console.debug(`Removing model ${modelPath}`)
-        await fs.rmdirSync(modelPath)
-=======
 
       try {
         await fs.rm(modelPath)
       } catch (err) {
         console.error(`Error removing model ${modelPath}`, err)
->>>>>>> a336c139
       }
     }
     events.emit(ModelEvent.OnModelsUpdate, {})
   }
 
-<<<<<<< HEAD
-  async onModelInit(model: Model): Promise<void> {
-=======
   override async loadModel(model: Model): Promise<void> {
->>>>>>> a336c139
     if (model.engine !== this.provider) return
 
     if ((await this.installationState()) === 'Installed')
@@ -187,17 +176,12 @@
     }
   }
 
-<<<<<<< HEAD
-  updatable() {
-=======
   override updatable() {
->>>>>>> a336c139
     return this.isUpdateAvailable
   }
 
   override async installationState(): Promise<InstallationState> {
     const info = await systemInformation()
-<<<<<<< HEAD
 
     const gpuSetting: GpuSetting | undefined = info.gpuSetting
     if (gpuSetting === undefined) {
@@ -218,28 +202,6 @@
       return 'NotInstalled'
     }
 
-=======
-
-    const gpuSetting: GpuSetting | undefined = info.gpuSetting
-    if (gpuSetting === undefined) {
-      console.warn(
-        'No GPU setting found. TensorRT-LLM extension is not installed'
-      )
-      return 'NotInstalled' // TODO: maybe disabled / incompatible is more appropriate
-    }
-
-    if (gpuSetting.gpus.length === 0) {
-      console.warn('No GPU found. TensorRT-LLM extension is not installed')
-      return 'NotInstalled'
-    }
-
-    const firstGpu = gpuSetting.gpus[0]
-    if (!firstGpu.name.toLowerCase().includes('nvidia')) {
-      console.error('No Nvidia GPU found. Please check your GPU setting.')
-      return 'NotInstalled'
-    }
-
->>>>>>> a336c139
     if (firstGpu.arch === undefined) {
       console.error('No GPU architecture found. Please check your GPU setting.')
       return 'NotInstalled'
