import {
  ConversationalExtension,
  Thread,
  ThreadAssistantInfo,
  ThreadMessage,
} from '@janhq/core'
import ky, { KyInstance } from 'ky'
import PQueue from 'p-queue'

type ThreadList = {
  data: Thread[]
}

type MessageList = {
  data: ThreadMessage[]
}

/**
 * JSONConversationalExtension is a ConversationalExtension implementation that provides
 * functionality for managing threads.
 */
export default class CortexConversationalExtension extends ConversationalExtension {
  queue = new PQueue({ concurrency: 1 })

  api?: KyInstance
  /**
   * Get the API instance
   * @returns
   */
  async apiInstance(): Promise<KyInstance> {
    if(this.api) return this.api
    const apiKey = (await window.core?.api.appToken()) ?? 'cortex.cpp'
    this.api = ky.extend({
      prefixUrl: API_URL,
      headers: {
        Authorization: `Bearer ${apiKey}`,
      },
    })
    return this.api
  }
  /**
   * Called when the extension is loaded.
   */
  async onLoad() {
    this.queue.add(() => this.healthz())
  }

  /**
   * Called when the extension is unloaded.
   */
  onUnload() {}

  /**
   * Returns a Promise that resolves to an array of Conversation objects.
   */
  async listThreads(): Promise<Thread[]> {
    return this.queue.add(() =>
      this.apiInstance().then((api) =>
        api
          .get('v1/threads?limit=-1')
          .json<ThreadList>()
          .then((e) => e.data)
      )
    ) as Promise<Thread[]>
  }

  /**
   * Saves a Thread object to a json file.
   * @param thread The Thread object to save.
   */
  async createThread(thread: Thread): Promise<Thread> {
    return this.queue.add(() =>
      this.apiInstance().then((api) =>
        api.post('v1/threads', { json: thread }).json<Thread>()
      )
    ) as Promise<Thread>
  }

  /**
   * Saves a Thread object to a json file.
   * @param thread The Thread object to save.
   */
  async modifyThread(thread: Thread): Promise<void> {
    return this.queue
      .add(() =>
        this.apiInstance().then((api) =>
          api.patch(`v1/threads/${thread.id}`, { json: thread })
        )
      )
      .then()
  }

  /**
   * Delete a thread with the specified ID.
   * @param threadId The ID of the thread to delete.
   */
  async deleteThread(threadId: string): Promise<void> {
    return this.queue
      .add(() =>
        this.apiInstance().then((api) => api.delete(`v1/threads/${threadId}`))
      )
      .then()
  }

  /**
   * Adds a new message to a specified thread.
   * @param message The ThreadMessage object to be added.
   * @returns A Promise that resolves when the message has been added.
   */
  async createMessage(message: ThreadMessage): Promise<ThreadMessage> {
    return this.queue.add(() =>
      this.apiInstance().then((api) =>
        api
          .post(`v1/threads/${message.thread_id}/messages`, {
            json: message,
          })
          .json<ThreadMessage>()
      )
    ) as Promise<ThreadMessage>
  }

  /**
   * Modifies a message in a thread.
   * @param message
   * @returns
   */
  async modifyMessage(message: ThreadMessage): Promise<ThreadMessage> {
    return this.queue.add(() =>
      this.apiInstance().then((api) =>
        api
          .patch(`v1/threads/${message.thread_id}/messages/${message.id}`, {
            json: message,
          })
          .json<ThreadMessage>()
      )
    ) as Promise<ThreadMessage>
  }

  /**
   * Deletes a specific message from a thread.
   * @param threadId The ID of the thread containing the message.
   * @param messageId The ID of the message to be deleted.
   * @returns A Promise that resolves when the message has been successfully deleted.
   */
  async deleteMessage(threadId: string, messageId: string): Promise<void> {
    return this.queue
      .add(() =>
        this.apiInstance().then((api) =>
          api.delete(`v1/threads/${threadId}/messages/${messageId}`)
        )
      )
      .then()
  }

  /**
   * Retrieves all messages for a specified thread.
   * @param threadId The ID of the thread to get messages from.
   * @returns A Promise that resolves to an array of ThreadMessage objects.
   */
  async listMessages(threadId: string): Promise<ThreadMessage[]> {
<<<<<<< HEAD
    let db = false;
    let i = new Promise((resolve, reject) => {
      let messages = [];
      var h = setInterval(async () => {
        if (db) return false;
        db = true;
        if (messages.length == 0) {
          let stop = false;
          let e = await (await ky.get(`${API_URL}/v1/threads/${threadId}/messages?order=asc&limit=-1`)).json<MessageList>();
          for(const i of e.data){
            messages.push(i);
          }
          if (e.data.length < 255) {
            stop = true;
          }
          if (stop) {
            resolve(messages);
            clearInterval(h);
          } else { 
            db = false;
          };
        } else {
          let stop = false;
          let e = await (await ky.get(`${API_URL}/v1/threads/${threadId}/messages?order=asc&limit=-1&after=${messages[messages.length - 1].id}`)).json<MessageList>();
          for(const i of e.data){
            messages.push(i);
          }
          if (e.data.length < 255) {
            stop = true;
          }
          if (stop) { 
            resolve(messages);
            clearInterval(h);
          } else { db = false };
        }
      }, 10)
    });

    /*return this.queue.add(() =>
      ky
        .get(`${API_URL}/v1/threads/${threadId}/messages?order=asc&limit=-1`)
        .json<MessageList>()
        .then((e) => e.data)
    ) as Promise<ThreadMessage[]>*/

    return this.queue.add(() => i); // Fix for pagination issue, max was 255 messages per thread that could be loaded.
=======
    return this.queue.add(() =>
      this.apiInstance().then((api) =>
        api
          .get(`v1/threads/${threadId}/messages?order=asc&limit=-1`)
          .json<MessageList>()
          .then((e) => e.data)
      )
    ) as Promise<ThreadMessage[]>
>>>>>>> 7a847326
  }

  /**
   * Retrieves the assistant information for a specified thread.
   * @param threadId The ID of the thread for which to retrieve assistant information.
   * @returns A Promise that resolves to a ThreadAssistantInfo object containing
   * the details of the assistant associated with the specified thread.
   */
  async getThreadAssistant(threadId: string): Promise<ThreadAssistantInfo> {
    return this.queue.add(() =>
      this.apiInstance().then((api) =>
        api
          .get(`v1/assistants/${threadId}?limit=-1`)
          .json<ThreadAssistantInfo>()
      )
    ) as Promise<ThreadAssistantInfo>
  }
  /**
   * Creates a new assistant for the specified thread.
   * @param threadId The ID of the thread for which the assistant is being created.
   * @param assistant The information about the assistant to be created.
   * @returns A Promise that resolves to the newly created ThreadAssistantInfo object.
   */
  async createThreadAssistant(
    threadId: string,
    assistant: ThreadAssistantInfo
  ): Promise<ThreadAssistantInfo> {
    return this.queue.add(() =>
      this.apiInstance().then((api) =>
        api
          .post(`v1/assistants/${threadId}`, { json: assistant })
          .json<ThreadAssistantInfo>()
      )
    ) as Promise<ThreadAssistantInfo>
  }

  /**
   * Modifies an existing assistant for the specified thread.
   * @param threadId The ID of the thread for which the assistant is being modified.
   * @param assistant The updated information for the assistant.
   * @returns A Promise that resolves to the updated ThreadAssistantInfo object.
   */
  async modifyThreadAssistant(
    threadId: string,
    assistant: ThreadAssistantInfo
  ): Promise<ThreadAssistantInfo> {
    return this.queue.add(() =>
      this.apiInstance().then((api) =>
        api
          .patch(`v1/assistants/${threadId}`, { json: assistant })
          .json<ThreadAssistantInfo>()
      )
    ) as Promise<ThreadAssistantInfo>
  }

  /**
   * Do health check on cortex.cpp
   * @returns
   */
  async healthz(): Promise<void> {
    return this.apiInstance()
      .then((api) =>
        api.get('healthz', {
          retry: { limit: 20, delay: () => 500, methods: ['get'] },
        })
      )
      .then(() => {})
  }
}<|MERGE_RESOLUTION|>--- conflicted
+++ resolved
@@ -158,54 +158,6 @@
    * @returns A Promise that resolves to an array of ThreadMessage objects.
    */
   async listMessages(threadId: string): Promise<ThreadMessage[]> {
-<<<<<<< HEAD
-    let db = false;
-    let i = new Promise((resolve, reject) => {
-      let messages = [];
-      var h = setInterval(async () => {
-        if (db) return false;
-        db = true;
-        if (messages.length == 0) {
-          let stop = false;
-          let e = await (await ky.get(`${API_URL}/v1/threads/${threadId}/messages?order=asc&limit=-1`)).json<MessageList>();
-          for(const i of e.data){
-            messages.push(i);
-          }
-          if (e.data.length < 255) {
-            stop = true;
-          }
-          if (stop) {
-            resolve(messages);
-            clearInterval(h);
-          } else { 
-            db = false;
-          };
-        } else {
-          let stop = false;
-          let e = await (await ky.get(`${API_URL}/v1/threads/${threadId}/messages?order=asc&limit=-1&after=${messages[messages.length - 1].id}`)).json<MessageList>();
-          for(const i of e.data){
-            messages.push(i);
-          }
-          if (e.data.length < 255) {
-            stop = true;
-          }
-          if (stop) { 
-            resolve(messages);
-            clearInterval(h);
-          } else { db = false };
-        }
-      }, 10)
-    });
-
-    /*return this.queue.add(() =>
-      ky
-        .get(`${API_URL}/v1/threads/${threadId}/messages?order=asc&limit=-1`)
-        .json<MessageList>()
-        .then((e) => e.data)
-    ) as Promise<ThreadMessage[]>*/
-
-    return this.queue.add(() => i); // Fix for pagination issue, max was 255 messages per thread that could be loaded.
-=======
     return this.queue.add(() =>
       this.apiInstance().then((api) =>
         api
@@ -214,7 +166,6 @@
           .then((e) => e.data)
       )
     ) as Promise<ThreadMessage[]>
->>>>>>> 7a847326
   }
 
   /**
