{
<<<<<<< HEAD
  "name": "@janhq/inference-cortex-extension",
  "productName": "Cortex Inference Engine",
  "version": "1.0.6",
  "description": "This extension embeds cortex.cpp, a lightweight inference engine written in C++. See https://nitro.jan.ai.\nAdditional dependencies could be installed to run without Cuda Toolkit installation.",
=======
  "name": "@janhq/inference-nitro-extension",
  "productName": "Nitro Inference Engine",
  "version": "1.0.7",
  "description": "This extension embeds Nitro, a lightweight (3mb) inference engine written in C++. See https://nitro.jan.ai.\nAdditional dependencies could be installed to run without Cuda Toolkit installation.",
>>>>>>> 21825994
  "main": "dist/index.js",
  "node": "dist/node/index.cjs.js",
  "author": "Jan <service@jan.ai>",
  "license": "AGPL-3.0",
  "scripts": {
    "test": "jest",
    "build": "tsc --module commonjs && rollup -c rollup.config.ts",
    "downloadnitro:linux": "CORTEX_VERSION=$(cat ./bin/version.txt) && download https://github.com/janhq/cortex/releases/download/v${CORTEX_VERSION}/cortex-cpp-${CORTEX_VERSION}-linux-amd64-avx2.tar.gz -e --strip 1 -o ./bin/linux-cpu && chmod +x ./bin/linux-cpu/cortex-cpp && download https://github.com/janhq/cortex/releases/download/v${CORTEX_VERSION}/cortex-cpp-${CORTEX_VERSION}-linux-amd64-cuda-12-0.tar.gz -e --strip 1 -o ./bin/linux-cuda-12-0 && chmod +x ./bin/linux-cuda-12-0/cortex-cpp && download https://github.com/janhq/cortex/releases/download/v${CORTEX_VERSION}/cortex-cpp-${CORTEX_VERSION}-linux-amd64-cuda-11-7.tar.gz -e --strip 1 -o ./bin/linux-cuda-11-7 && chmod +x ./bin/linux-cuda-11-7/cortex-cpp && download https://github.com/janhq/cortex/releases/download/v${CORTEX_VERSION}/cortex-cpp-${CORTEX_VERSION}-linux-amd64-vulkan.tar.gz -e --strip 1 -o ./bin/linux-vulkan && chmod +x ./bin/linux-vulkan/cortex-cpp",
    "downloadnitro:darwin": "CORTEX_VERSION=$(cat ./bin/version.txt) && download https://github.com/janhq/cortex/releases/download/v${CORTEX_VERSION}/cortex-cpp-${CORTEX_VERSION}-mac-arm64.tar.gz -o ./bin/ && mkdir -p ./bin/mac-arm64 && tar -zxvf ./bin/cortex-cpp-${CORTEX_VERSION}-mac-arm64.tar.gz --strip-components=1 -C ./bin/mac-arm64 && rm -rf ./bin/cortex-cpp-${CORTEX_VERSION}-mac-arm64.tar.gz && chmod +x ./bin/mac-arm64/cortex-cpp && download https://github.com/janhq/cortex/releases/download/v${CORTEX_VERSION}/cortex-cpp-${CORTEX_VERSION}-mac-amd64.tar.gz -o ./bin/ && mkdir -p ./bin/mac-amd64 && tar -zxvf ./bin/cortex-cpp-${CORTEX_VERSION}-mac-amd64.tar.gz --strip-components=1 -C ./bin/mac-amd64 && rm -rf ./bin/cortex-cpp-${CORTEX_VERSION}-mac-amd64.tar.gz && chmod +x ./bin/mac-amd64/cortex-cpp",
    "downloadnitro:win32": "download.bat",
    "downloadnitro": "run-script-os",
    "build:publish:darwin": "rimraf *.tgz --glob && yarn build && npm run downloadnitro && ../../.github/scripts/auto-sign.sh && cpx \"bin/**\" \"dist/bin\" && npm pack && cpx *.tgz ../../pre-install",
    "build:publish:win32": "rimraf *.tgz --glob && yarn build && npm run downloadnitro && cpx \"bin/**\" \"dist/bin\" && npm pack && cpx *.tgz ../../pre-install",
    "build:publish:linux": "rimraf *.tgz --glob && yarn build && npm run downloadnitro && cpx \"bin/**\" \"dist/bin\" && npm pack && cpx *.tgz ../../pre-install",
    "build:publish": "yarn test && run-script-os"
  },
  "exports": {
    ".": "./dist/index.js",
    "./main": "./dist/node/index.cjs.js"
  },
  "devDependencies": {
    "@babel/preset-typescript": "^7.24.1",
    "@jest/globals": "^29.7.0",
    "@rollup/plugin-commonjs": "^25.0.7",
    "@rollup/plugin-json": "^6.1.0",
    "@rollup/plugin-node-resolve": "^15.2.3",
    "@rollup/plugin-replace": "^5.0.5",
    "@types/decompress": "^4.2.7",
    "@types/jest": "^29.5.12",
    "@types/node": "^20.11.4",
    "@types/os-utils": "^0.0.4",
    "@types/tcp-port-used": "^1.0.4",
    "cpx": "^1.5.0",
    "download-cli": "^1.1.1",
    "jest": "^29.7.0",
    "rimraf": "^3.0.2",
    "rollup": "^2.38.5",
    "rollup-plugin-define": "^1.0.1",
    "rollup-plugin-sourcemaps": "^0.6.3",
    "rollup-plugin-typescript2": "^0.36.0",
    "run-script-os": "^1.1.6",
    "ts-jest": "^29.1.2",
    "typescript": "^5.3.3"
  },
  "dependencies": {
    "@janhq/core": "file:../../core",
    "decompress": "^4.2.1",
    "fetch-retry": "^5.0.6",
    "rxjs": "^7.8.1",
    "tcp-port-used": "^1.0.2",
    "terminate": "^2.6.1",
    "ulidx": "^2.3.0"
  },
  "engines": {
    "node": ">=18.0.0"
  },
  "files": [
    "dist/*",
    "package.json",
    "README.md"
  ],
  "bundleDependencies": [
    "tcp-port-used",
    "fetch-retry",
    "@janhq/core",
    "decompress"
  ]
}<|MERGE_RESOLUTION|>--- conflicted
+++ resolved
@@ -1,15 +1,8 @@
 {
-<<<<<<< HEAD
   "name": "@janhq/inference-cortex-extension",
   "productName": "Cortex Inference Engine",
-  "version": "1.0.6",
+  "version": "1.0.7",
   "description": "This extension embeds cortex.cpp, a lightweight inference engine written in C++. See https://nitro.jan.ai.\nAdditional dependencies could be installed to run without Cuda Toolkit installation.",
-=======
-  "name": "@janhq/inference-nitro-extension",
-  "productName": "Nitro Inference Engine",
-  "version": "1.0.7",
-  "description": "This extension embeds Nitro, a lightweight (3mb) inference engine written in C++. See https://nitro.jan.ai.\nAdditional dependencies could be installed to run without Cuda Toolkit installation.",
->>>>>>> 21825994
   "main": "dist/index.js",
   "node": "dist/node/index.cjs.js",
   "author": "Jan <service@jan.ai>",
