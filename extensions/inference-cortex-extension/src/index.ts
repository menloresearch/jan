/**
 * @file This file exports a class that implements the InferenceExtension interface from the @janhq/core package.
 * The class provides methods for initializing and stopping a model, and for making inference requests.
 * It also subscribes to events emitted by the @janhq/core package and handles new message requests.
 * @version 1.0.0
 * @module inference-extension/src/index
 */

import {
  Model,
  executeOnMain,
  EngineEvent,
  LocalOAIEngine,
  extractModelLoadParams,
  events,
  ModelEvent,
} from '@janhq/core'
import ky, { KyInstance } from 'ky'

/**
 * Event subscription types of Downloader
 */
enum DownloadTypes {
  DownloadUpdated = 'onFileDownloadUpdate',
  DownloadError = 'onFileDownloadError',
  DownloadSuccess = 'onFileDownloadSuccess',
  DownloadStopped = 'onFileDownloadStopped',
  DownloadStarted = 'onFileDownloadStarted',
}

enum Settings {
  n_parallel = 'n_parallel',
  cont_batching = 'cont_batching',
  caching_enabled = 'caching_enabled',
  flash_attn = 'flash_attn',
  cache_type = 'cache_type',
  use_mmap = 'use_mmap',
  cpu_threads = 'cpu_threads',
  huggingfaceToken = 'hugging-face-access-token',
  auto_unload_models = 'auto_unload_models',
}

type LoadedModelResponse = { data: { engine: string; id: string }[] }

/**
 * A class that implements the InferenceExtension interface from the @janhq/core package.
 * The class provides methods for initializing and stopping a model, and for making inference requests.
 * It also subscribes to events emitted by the @janhq/core package and handles new message requests.
 */
export default class JanInferenceCortexExtension extends LocalOAIEngine {
  nodeModule: string = 'node'

  provider: string = 'cortex'

  shouldReconnect = true

  /** Default Engine model load settings */
  n_parallel?: number
  cont_batching: boolean = true
  caching_enabled: boolean = true
  flash_attn: boolean = true
  use_mmap: boolean = true
  cache_type: string = 'f16'
  cpu_threads?: number
  auto_unload_models: boolean = true
  /**
   * The URL for making inference requests.
   */
  inferenceUrl = `${CORTEX_API_URL}/v1/chat/completions`

  /**
   * Socket instance of events subscription
   */
  socket?: WebSocket = undefined

  abortControllers = new Map<string, AbortController>()

  api?: KyInstance
  /**
   * Get the API instance
   * @returns
   */
  async apiInstance(): Promise<KyInstance> {
    if (this.api) return this.api
    const apiKey = await window.core?.api.appToken()
    this.api = ky.extend({
      prefixUrl: CORTEX_API_URL,
      headers: apiKey
        ? {
            Authorization: `Bearer ${apiKey}`,
          }
        : {},
      retry: 10,
    })
    return this.api
  }

  /**
   * Authorization headers for the API requests.
   * @returns
   */
  headers(): Promise<HeadersInit> {
    return window.core?.api.appToken().then((token: string) => ({
      Authorization: `Bearer ${token}`,
    }))
  }

  /**
   * Called when the extension is loaded.
   */
  async onLoad() {
    super.onLoad()

    // Register Settings
    this.registerSettings(SETTINGS)

    const numParallel = await this.getSetting<string>(Settings.n_parallel, '')
    if (numParallel.length > 0 && parseInt(numParallel) > 0) {
      this.n_parallel = parseInt(numParallel)
    }
    this.cont_batching = await this.getSetting<boolean>(
      Settings.cont_batching,
      true
    )
    this.caching_enabled = await this.getSetting<boolean>(
      Settings.caching_enabled,
      true
    )
    this.flash_attn = await this.getSetting<boolean>(Settings.flash_attn, true)
    this.use_mmap = await this.getSetting<boolean>(Settings.use_mmap, true)
    this.cache_type = await this.getSetting<string>(Settings.cache_type, 'f16')
    this.auto_unload_models = await this.getSetting<boolean>(
      Settings.auto_unload_models,
      true
    )
    const threads_number = Number(
      await this.getSetting<string>(Settings.cpu_threads, '')
    )
    if (!Number.isNaN(threads_number)) this.cpu_threads = threads_number

    const huggingfaceToken = await this.getSetting<string>(
      Settings.huggingfaceToken,
      ''
    )
    if (huggingfaceToken) {
      this.updateCortexConfig({ huggingface_token: huggingfaceToken })
    }
    this.subscribeToEvents()

    window.addEventListener('beforeunload', () => {
      this.clean()
    })

    // Migrate configs
    if (!localStorage.getItem('cortex_migration_completed')) {
      const config = await this.getCortexConfig()
      console.log('Start cortex.cpp migration', config)
      if (config && config.huggingface_token) {
        this.updateSettings([
          {
            key: Settings.huggingfaceToken,
            controllerProps: {
              value: config.huggingface_token,
            },
          },
        ])
        this.updateCortexConfig({
          huggingface_token: config.huggingface_token,
        })
        localStorage.setItem('cortex_migration_completed', 'true')
      }
    }
  }

  async onUnload() {
    console.log('Clean up cortex.cpp services')
    this.shouldReconnect = false
    this.clean()
    super.onUnload()
  }

  /**
   * Subscribe to settings update and make change accordingly
   * @param key
   * @param value
   */
  onSettingUpdate<T>(key: string, value: T): void {
    if (key === Settings.n_parallel && typeof value === 'string') {
      if (value.length > 0 && parseInt(value) > 0) {
        this.n_parallel = parseInt(value)
      }
    } else if (key === Settings.cont_batching && typeof value === 'boolean') {
      this.cont_batching = value as boolean
    } else if (key === Settings.caching_enabled && typeof value === 'boolean') {
      this.caching_enabled = value as boolean
    } else if (key === Settings.flash_attn && typeof value === 'boolean') {
      this.flash_attn = value as boolean
    } else if (key === Settings.cache_type && typeof value === 'string') {
      this.cache_type = value as string
    } else if (key === Settings.use_mmap && typeof value === 'boolean') {
      this.use_mmap = value as boolean
    } else if (key === Settings.cpu_threads && typeof value === 'string') {
      const threads_number = Number(value)
      if (!Number.isNaN(threads_number)) this.cpu_threads = threads_number
    } else if (key === Settings.huggingfaceToken) {
      this.updateCortexConfig({ huggingface_token: value })
    } else if (key === Settings.auto_unload_models) {
      this.auto_unload_models = value as boolean
    }
  }

  override async loadModel(
    model: Partial<Model> & {
      id: string
      settings?: object
      file_path?: string
    },
    abortController: AbortController
  ): Promise<void> {
    // Cortex will handle these settings
    const { llama_model_path, mmproj, ...settings } = model.settings ?? {}
    model.settings = settings

    const controller = abortController ?? new AbortController()
    const { signal } = controller

    this.abortControllers.set(model.id, controller)

    const loadedModels = await this.activeModels()

    console.log('Loaded models:', loadedModels)

    // This is to avoid loading the same model multiple times
    if (loadedModels.some((e: { id: string }) => e.id === model.id)) {
      console.log(`Model ${model.id} already loaded`)
      return
    }
    if (this.auto_unload_models) {
      // Unload the last used model if it is not the same as the current one
      for (const lastUsedModel of loadedModels) {
        if (lastUsedModel.id !== model.id) {
          console.log(`Unloading last used model: ${lastUsedModel.id}`)
          await this.unloadModel(lastUsedModel as Model)
        }
      }
    }
    return await this.apiInstance().then((api) =>
      api
        .post('v1/models/start', {
          json: {
            ...extractModelLoadParams(model.settings),
            model: model.id,
            engine:
              model.engine === 'nitro' // Legacy model cache
                ? 'llama-cpp'
                : model.engine,
            cont_batching: this.cont_batching,
            n_parallel: this.n_parallel,
            caching_enabled: this.caching_enabled,
            flash_attn: this.flash_attn,
            cache_type: this.cache_type,
            use_mmap: this.use_mmap,
            ...(this.cpu_threads ? { cpu_threads: this.cpu_threads } : {}),
          },
          timeout: false,
          signal,
        })
        .json()
        .catch(async (e) => {
          throw (await e.response?.json()) ?? e
        })
        .finally(() => this.abortControllers.delete(model.id))
        .then()
    )
  }

  override async unloadModel(model: Model): Promise<void> {
    return this.apiInstance().then((api) =>
      api
        .post('v1/models/stop', {
          json: { model: model.id },
          retry: {
            limit: 0,
          },
        })
        .json()
        .finally(() => {
          this.abortControllers.get(model.id)?.abort()
        })
        .then()
    )
  }

  async activeModels(): Promise<(object & { id: string })[]> {
    return await this.apiInstance()
      .then((e) =>
        e.get('inferences/server/models', {
          retry: {
            limit: 0, // Do not retry
          },
        })
      )
      .then((e) => e.json())
      .then((e) => (e as LoadedModelResponse).data ?? [])
      .catch(() => [])
  }

  /**
   * Clean cortex processes
   * @returns
   */
  private async clean(): Promise<any> {
<<<<<<< HEAD
    // @ts-ignore
    if (!window.electronAPI) return Promise.resolve()
    return ky
      .delete(`${CORTEX_API_URL}/processmanager/destroy`, {
        timeout: 2000, // maximum 2 seconds
        retry: {
          limit: 0,
        },
      })
=======
    return this.apiInstance()
      .then((api) =>
        api.delete('processmanager/destroy', {
          timeout: 2000, // maximum 2 seconds
          retry: {
            limit: 0,
          },
        })
      )
>>>>>>> dba35bc5
      .catch(() => {
        // Do nothing
      })
  }

  /**
   * Update cortex config
   * @param body
   */
  private async updateCortexConfig(body: {
    [key: string]: any
  }): Promise<void> {
    return this.apiInstance()
      .then((api) => api.patch('v1/configs', { json: body }).then(() => {}))
      .catch((e) => console.debug(e))
  }

  /**
   * Get cortex config
   * @param body
   */
  private async getCortexConfig(): Promise<any> {
    return this.apiInstance()
      .then((api) => api.get('v1/configs').json())
      .catch((e) => console.debug(e))
  }

  /**
   * Subscribe to cortex.cpp websocket events
   */
  private subscribeToEvents() {
    this.socket = new WebSocket(`${CORTEX_SOCKET_URL}/events`)

    this.socket.addEventListener('message', (event) => {
      const data = JSON.parse(event.data)

      const transferred = data.task.items.reduce(
        (acc: number, cur: any) => acc + cur.downloadedBytes,
        0
      )
      const total = data.task.items.reduce(
        (acc: number, cur: any) => acc + cur.bytes,
        0
      )
      const percent = total > 0 ? transferred / total : 0

      events.emit(DownloadTypes[data.type as keyof typeof DownloadTypes], {
        modelId: data.task.id,
        percent: percent,
        size: {
          transferred: transferred,
          total: total,
        },
        downloadType: data.task.type,
      })

      if (data.task.type === 'Engine') {
        events.emit(EngineEvent.OnEngineUpdate, {
          type: DownloadTypes[data.type as keyof typeof DownloadTypes],
          percent: percent,
          id: data.task.id,
        })
      } else {
        if (data.type === DownloadTypes.DownloadSuccess) {
          // Delay for the state update from cortex.cpp
          // Just to be sure
          setTimeout(() => {
            events.emit(ModelEvent.OnModelsUpdate, {
              fetch: true,
            })
          }, 500)
        }
      }
    })

    /**
     * This is to handle the server segfault issue
     */
    this.socket.onclose = (event) => {
      // Notify app to update model running state
      events.emit(ModelEvent.OnModelStopped, {})

      // Reconnect to the /events websocket
      if (this.shouldReconnect) {
        setTimeout(() => this.subscribeToEvents(), 1000)
      }
    }
  }
}<|MERGE_RESOLUTION|>--- conflicted
+++ resolved
@@ -14,33 +14,33 @@
   extractModelLoadParams,
   events,
   ModelEvent,
-} from '@janhq/core'
-import ky, { KyInstance } from 'ky'
+} from "@janhq/core";
+import ky, { KyInstance } from "ky";
 
 /**
  * Event subscription types of Downloader
  */
 enum DownloadTypes {
-  DownloadUpdated = 'onFileDownloadUpdate',
-  DownloadError = 'onFileDownloadError',
-  DownloadSuccess = 'onFileDownloadSuccess',
-  DownloadStopped = 'onFileDownloadStopped',
-  DownloadStarted = 'onFileDownloadStarted',
+  DownloadUpdated = "onFileDownloadUpdate",
+  DownloadError = "onFileDownloadError",
+  DownloadSuccess = "onFileDownloadSuccess",
+  DownloadStopped = "onFileDownloadStopped",
+  DownloadStarted = "onFileDownloadStarted",
 }
 
 enum Settings {
-  n_parallel = 'n_parallel',
-  cont_batching = 'cont_batching',
-  caching_enabled = 'caching_enabled',
-  flash_attn = 'flash_attn',
-  cache_type = 'cache_type',
-  use_mmap = 'use_mmap',
-  cpu_threads = 'cpu_threads',
-  huggingfaceToken = 'hugging-face-access-token',
-  auto_unload_models = 'auto_unload_models',
+  n_parallel = "n_parallel",
+  cont_batching = "cont_batching",
+  caching_enabled = "caching_enabled",
+  flash_attn = "flash_attn",
+  cache_type = "cache_type",
+  use_mmap = "use_mmap",
+  cpu_threads = "cpu_threads",
+  huggingfaceToken = "hugging-face-access-token",
+  auto_unload_models = "auto_unload_models",
 }
 
-type LoadedModelResponse = { data: { engine: string; id: string }[] }
+type LoadedModelResponse = { data: { engine: string; id: string }[] };
 
 /**
  * A class that implements the InferenceExtension interface from the @janhq/core package.
@@ -48,41 +48,41 @@
  * It also subscribes to events emitted by the @janhq/core package and handles new message requests.
  */
 export default class JanInferenceCortexExtension extends LocalOAIEngine {
-  nodeModule: string = 'node'
-
-  provider: string = 'cortex'
-
-  shouldReconnect = true
+  nodeModule: string = "node";
+
+  provider: string = "cortex";
+
+  shouldReconnect = true;
 
   /** Default Engine model load settings */
-  n_parallel?: number
-  cont_batching: boolean = true
-  caching_enabled: boolean = true
-  flash_attn: boolean = true
-  use_mmap: boolean = true
-  cache_type: string = 'f16'
-  cpu_threads?: number
-  auto_unload_models: boolean = true
+  n_parallel?: number;
+  cont_batching: boolean = true;
+  caching_enabled: boolean = true;
+  flash_attn: boolean = true;
+  use_mmap: boolean = true;
+  cache_type: string = "f16";
+  cpu_threads?: number;
+  auto_unload_models: boolean = true;
   /**
    * The URL for making inference requests.
    */
-  inferenceUrl = `${CORTEX_API_URL}/v1/chat/completions`
+  inferenceUrl = `${CORTEX_API_URL}/v1/chat/completions`;
 
   /**
    * Socket instance of events subscription
    */
-  socket?: WebSocket = undefined
-
-  abortControllers = new Map<string, AbortController>()
-
-  api?: KyInstance
+  socket?: WebSocket = undefined;
+
+  abortControllers = new Map<string, AbortController>();
+
+  api?: KyInstance;
   /**
    * Get the API instance
    * @returns
    */
   async apiInstance(): Promise<KyInstance> {
-    if (this.api) return this.api
-    const apiKey = await window.core?.api.appToken()
+    if (this.api) return this.api;
+    const apiKey = await window.core?.api.appToken();
     this.api = ky.extend({
       prefixUrl: CORTEX_API_URL,
       headers: apiKey
@@ -91,8 +91,8 @@
           }
         : {},
       retry: 10,
-    })
-    return this.api
+    });
+    return this.api;
   }
 
   /**
@@ -102,59 +102,59 @@
   headers(): Promise<HeadersInit> {
     return window.core?.api.appToken().then((token: string) => ({
       Authorization: `Bearer ${token}`,
-    }))
+    }));
   }
 
   /**
    * Called when the extension is loaded.
    */
   async onLoad() {
-    super.onLoad()
+    super.onLoad();
 
     // Register Settings
-    this.registerSettings(SETTINGS)
-
-    const numParallel = await this.getSetting<string>(Settings.n_parallel, '')
+    this.registerSettings(SETTINGS);
+
+    const numParallel = await this.getSetting<string>(Settings.n_parallel, "");
     if (numParallel.length > 0 && parseInt(numParallel) > 0) {
-      this.n_parallel = parseInt(numParallel)
+      this.n_parallel = parseInt(numParallel);
     }
     this.cont_batching = await this.getSetting<boolean>(
       Settings.cont_batching,
-      true
-    )
+      true,
+    );
     this.caching_enabled = await this.getSetting<boolean>(
       Settings.caching_enabled,
-      true
-    )
-    this.flash_attn = await this.getSetting<boolean>(Settings.flash_attn, true)
-    this.use_mmap = await this.getSetting<boolean>(Settings.use_mmap, true)
-    this.cache_type = await this.getSetting<string>(Settings.cache_type, 'f16')
+      true,
+    );
+    this.flash_attn = await this.getSetting<boolean>(Settings.flash_attn, true);
+    this.use_mmap = await this.getSetting<boolean>(Settings.use_mmap, true);
+    this.cache_type = await this.getSetting<string>(Settings.cache_type, "f16");
     this.auto_unload_models = await this.getSetting<boolean>(
       Settings.auto_unload_models,
-      true
-    )
+      true,
+    );
     const threads_number = Number(
-      await this.getSetting<string>(Settings.cpu_threads, '')
-    )
-    if (!Number.isNaN(threads_number)) this.cpu_threads = threads_number
+      await this.getSetting<string>(Settings.cpu_threads, ""),
+    );
+    if (!Number.isNaN(threads_number)) this.cpu_threads = threads_number;
 
     const huggingfaceToken = await this.getSetting<string>(
       Settings.huggingfaceToken,
-      ''
-    )
+      "",
+    );
     if (huggingfaceToken) {
-      this.updateCortexConfig({ huggingface_token: huggingfaceToken })
-    }
-    this.subscribeToEvents()
-
-    window.addEventListener('beforeunload', () => {
-      this.clean()
-    })
+      this.updateCortexConfig({ huggingface_token: huggingfaceToken });
+    }
+    this.subscribeToEvents();
+
+    window.addEventListener("beforeunload", () => {
+      this.clean();
+    });
 
     // Migrate configs
-    if (!localStorage.getItem('cortex_migration_completed')) {
-      const config = await this.getCortexConfig()
-      console.log('Start cortex.cpp migration', config)
+    if (!localStorage.getItem("cortex_migration_completed")) {
+      const config = await this.getCortexConfig();
+      console.log("Start cortex.cpp migration", config);
       if (config && config.huggingface_token) {
         this.updateSettings([
           {
@@ -163,20 +163,20 @@
               value: config.huggingface_token,
             },
           },
-        ])
+        ]);
         this.updateCortexConfig({
           huggingface_token: config.huggingface_token,
-        })
-        localStorage.setItem('cortex_migration_completed', 'true')
+        });
+        localStorage.setItem("cortex_migration_completed", "true");
       }
     }
   }
 
   async onUnload() {
-    console.log('Clean up cortex.cpp services')
-    this.shouldReconnect = false
-    this.clean()
-    super.onUnload()
+    console.log("Clean up cortex.cpp services");
+    this.shouldReconnect = false;
+    this.clean();
+    super.onUnload();
   }
 
   /**
@@ -185,74 +185,74 @@
    * @param value
    */
   onSettingUpdate<T>(key: string, value: T): void {
-    if (key === Settings.n_parallel && typeof value === 'string') {
+    if (key === Settings.n_parallel && typeof value === "string") {
       if (value.length > 0 && parseInt(value) > 0) {
-        this.n_parallel = parseInt(value)
+        this.n_parallel = parseInt(value);
       }
-    } else if (key === Settings.cont_batching && typeof value === 'boolean') {
-      this.cont_batching = value as boolean
-    } else if (key === Settings.caching_enabled && typeof value === 'boolean') {
-      this.caching_enabled = value as boolean
-    } else if (key === Settings.flash_attn && typeof value === 'boolean') {
-      this.flash_attn = value as boolean
-    } else if (key === Settings.cache_type && typeof value === 'string') {
-      this.cache_type = value as string
-    } else if (key === Settings.use_mmap && typeof value === 'boolean') {
-      this.use_mmap = value as boolean
-    } else if (key === Settings.cpu_threads && typeof value === 'string') {
-      const threads_number = Number(value)
-      if (!Number.isNaN(threads_number)) this.cpu_threads = threads_number
+    } else if (key === Settings.cont_batching && typeof value === "boolean") {
+      this.cont_batching = value as boolean;
+    } else if (key === Settings.caching_enabled && typeof value === "boolean") {
+      this.caching_enabled = value as boolean;
+    } else if (key === Settings.flash_attn && typeof value === "boolean") {
+      this.flash_attn = value as boolean;
+    } else if (key === Settings.cache_type && typeof value === "string") {
+      this.cache_type = value as string;
+    } else if (key === Settings.use_mmap && typeof value === "boolean") {
+      this.use_mmap = value as boolean;
+    } else if (key === Settings.cpu_threads && typeof value === "string") {
+      const threads_number = Number(value);
+      if (!Number.isNaN(threads_number)) this.cpu_threads = threads_number;
     } else if (key === Settings.huggingfaceToken) {
-      this.updateCortexConfig({ huggingface_token: value })
+      this.updateCortexConfig({ huggingface_token: value });
     } else if (key === Settings.auto_unload_models) {
-      this.auto_unload_models = value as boolean
+      this.auto_unload_models = value as boolean;
     }
   }
 
   override async loadModel(
     model: Partial<Model> & {
-      id: string
-      settings?: object
-      file_path?: string
+      id: string;
+      settings?: object;
+      file_path?: string;
     },
-    abortController: AbortController
+    abortController: AbortController,
   ): Promise<void> {
     // Cortex will handle these settings
-    const { llama_model_path, mmproj, ...settings } = model.settings ?? {}
-    model.settings = settings
-
-    const controller = abortController ?? new AbortController()
-    const { signal } = controller
-
-    this.abortControllers.set(model.id, controller)
-
-    const loadedModels = await this.activeModels()
-
-    console.log('Loaded models:', loadedModels)
+    const { llama_model_path, mmproj, ...settings } = model.settings ?? {};
+    model.settings = settings;
+
+    const controller = abortController ?? new AbortController();
+    const { signal } = controller;
+
+    this.abortControllers.set(model.id, controller);
+
+    const loadedModels = await this.activeModels();
+
+    console.log("Loaded models:", loadedModels);
 
     // This is to avoid loading the same model multiple times
     if (loadedModels.some((e: { id: string }) => e.id === model.id)) {
-      console.log(`Model ${model.id} already loaded`)
-      return
+      console.log(`Model ${model.id} already loaded`);
+      return;
     }
     if (this.auto_unload_models) {
       // Unload the last used model if it is not the same as the current one
       for (const lastUsedModel of loadedModels) {
         if (lastUsedModel.id !== model.id) {
-          console.log(`Unloading last used model: ${lastUsedModel.id}`)
-          await this.unloadModel(lastUsedModel as Model)
+          console.log(`Unloading last used model: ${lastUsedModel.id}`);
+          await this.unloadModel(lastUsedModel as Model);
         }
       }
     }
     return await this.apiInstance().then((api) =>
       api
-        .post('v1/models/start', {
+        .post("v1/models/start", {
           json: {
             ...extractModelLoadParams(model.settings),
             model: model.id,
             engine:
-              model.engine === 'nitro' // Legacy model cache
-                ? 'llama-cpp'
+              model.engine === "nitro" // Legacy model cache
+                ? "llama-cpp"
                 : model.engine,
             cont_batching: this.cont_batching,
             n_parallel: this.n_parallel,
@@ -267,17 +267,17 @@
         })
         .json()
         .catch(async (e) => {
-          throw (await e.response?.json()) ?? e
+          throw (await e.response?.json()) ?? e;
         })
         .finally(() => this.abortControllers.delete(model.id))
-        .then()
-    )
+        .then(),
+    );
   }
 
   override async unloadModel(model: Model): Promise<void> {
     return this.apiInstance().then((api) =>
       api
-        .post('v1/models/stop', {
+        .post("v1/models/stop", {
           json: { model: model.id },
           retry: {
             limit: 0,
@@ -285,24 +285,24 @@
         })
         .json()
         .finally(() => {
-          this.abortControllers.get(model.id)?.abort()
+          this.abortControllers.get(model.id)?.abort();
         })
-        .then()
-    )
+        .then(),
+    );
   }
 
   async activeModels(): Promise<(object & { id: string })[]> {
     return await this.apiInstance()
       .then((e) =>
-        e.get('inferences/server/models', {
+        e.get("inferences/server/models", {
           retry: {
             limit: 0, // Do not retry
           },
-        })
+        }),
       )
       .then((e) => e.json())
       .then((e) => (e as LoadedModelResponse).data ?? [])
-      .catch(() => [])
+      .catch(() => []);
   }
 
   /**
@@ -310,30 +310,18 @@
    * @returns
    */
   private async clean(): Promise<any> {
-<<<<<<< HEAD
-    // @ts-ignore
-    if (!window.electronAPI) return Promise.resolve()
-    return ky
-      .delete(`${CORTEX_API_URL}/processmanager/destroy`, {
-        timeout: 2000, // maximum 2 seconds
-        retry: {
-          limit: 0,
-        },
-      })
-=======
     return this.apiInstance()
       .then((api) =>
-        api.delete('processmanager/destroy', {
+        api.delete("processmanager/destroy", {
           timeout: 2000, // maximum 2 seconds
           retry: {
             limit: 0,
           },
-        })
+        }),
       )
->>>>>>> dba35bc5
       .catch(() => {
         // Do nothing
-      })
+      });
   }
 
   /**
@@ -341,11 +329,11 @@
    * @param body
    */
   private async updateCortexConfig(body: {
-    [key: string]: any
+    [key: string]: any;
   }): Promise<void> {
     return this.apiInstance()
-      .then((api) => api.patch('v1/configs', { json: body }).then(() => {}))
-      .catch((e) => console.debug(e))
+      .then((api) => api.patch("v1/configs", { json: body }).then(() => {}))
+      .catch((e) => console.debug(e));
   }
 
   /**
@@ -354,28 +342,28 @@
    */
   private async getCortexConfig(): Promise<any> {
     return this.apiInstance()
-      .then((api) => api.get('v1/configs').json())
-      .catch((e) => console.debug(e))
+      .then((api) => api.get("v1/configs").json())
+      .catch((e) => console.debug(e));
   }
 
   /**
    * Subscribe to cortex.cpp websocket events
    */
   private subscribeToEvents() {
-    this.socket = new WebSocket(`${CORTEX_SOCKET_URL}/events`)
-
-    this.socket.addEventListener('message', (event) => {
-      const data = JSON.parse(event.data)
+    this.socket = new WebSocket(`${CORTEX_SOCKET_URL}/events`);
+
+    this.socket.addEventListener("message", (event) => {
+      const data = JSON.parse(event.data);
 
       const transferred = data.task.items.reduce(
         (acc: number, cur: any) => acc + cur.downloadedBytes,
-        0
-      )
+        0,
+      );
       const total = data.task.items.reduce(
         (acc: number, cur: any) => acc + cur.bytes,
-        0
-      )
-      const percent = total > 0 ? transferred / total : 0
+        0,
+      );
+      const percent = total > 0 ? transferred / total : 0;
 
       events.emit(DownloadTypes[data.type as keyof typeof DownloadTypes], {
         modelId: data.task.id,
@@ -385,14 +373,14 @@
           total: total,
         },
         downloadType: data.task.type,
-      })
-
-      if (data.task.type === 'Engine') {
+      });
+
+      if (data.task.type === "Engine") {
         events.emit(EngineEvent.OnEngineUpdate, {
           type: DownloadTypes[data.type as keyof typeof DownloadTypes],
           percent: percent,
           id: data.task.id,
-        })
+        });
       } else {
         if (data.type === DownloadTypes.DownloadSuccess) {
           // Delay for the state update from cortex.cpp
@@ -400,23 +388,23 @@
           setTimeout(() => {
             events.emit(ModelEvent.OnModelsUpdate, {
               fetch: true,
-            })
-          }, 500)
+            });
+          }, 500);
         }
       }
-    })
+    });
 
     /**
      * This is to handle the server segfault issue
      */
     this.socket.onclose = (event) => {
       // Notify app to update model running state
-      events.emit(ModelEvent.OnModelStopped, {})
+      events.emit(ModelEvent.OnModelStopped, {});
 
       // Reconnect to the /events websocket
       if (this.shouldReconnect) {
-        setTimeout(() => this.subscribeToEvents(), 1000)
+        setTimeout(() => this.subscribeToEvents(), 1000);
       }
-    }
+    };
   }
 }