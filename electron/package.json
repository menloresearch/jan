{
  "name": "jan",
  "version": "0.1.3",
  "main": "./build/main.js",
  "author": "Jan <service@jan.ai>",
  "license": "MIT",
  "productName": "Jan",
  "homepage": "https://github.com/janhq/jan/tree/main/electron",
  "description": "Use offline LLMs with your own data. Run open source models like Llama2 or Falcon on your internal computers/servers.",
  "build": {
    "appId": "jan.ai.app",
    "productName": "Jan",
    "extraResources": [
      {
        "from": "resources/${os}",
        "to": "bin",
        "filter": [
          "**/*"
        ]
      }
    ],
    "files": [
      "renderer/**/*",
      "build/**/*.{js,map}",
      "pre-install",
      "themes",
      "docs/**/*",
      "scripts/**/*",
      "icons/**/*",
      "themes"
    ],
    "asarUnpack": [
      "pre-install",
      "themes",
      "docs",
      "scripts",
      "icons",
      "themes",
      "package.json"
    ],
    "publish": [
      {
        "provider": "github",
        "owner": "janhq",
        "repo": "jan"
      }
    ],
    "extends": null,
    "mac": {
      "type": "distribution",
      "entitlements": "./entitlements.mac.plist",
      "entitlementsInherit": "./entitlements.mac.plist",
      "notarize": {
        "teamId": "F8AH6NHVY5"
      },
      "icon": "icons/icon.png"
    },
    "linux": {
      "target": [
        "deb"
      ],
      "category": "Utility",
      "icon": "icons/"
    },
    "win": {
      "icon": "icons/icon.png",
      "target": [
        "nsis"
      ]
    },
    "nsis": {
      "oneClick": true,
      "installerIcon": "icons/icon.ico",
      "uninstallerIcon": "icons/icon.ico",
      "include": "scripts/uninstaller.nsh",
      "deleteAppDataOnUninstall": true
    },
    "protocols": [
      {
        "name": "Jan",
        "schemes": [
          "jan"
        ]
      }
    ],
    "artifactName": "jan-${os}-${arch}-${version}.${ext}"
  },
  "scripts": {
    "lint": "eslint . --ext \".js,.jsx,.ts,.tsx\"",
    "test:e2e": "playwright test --workers=1",
    "copy:assets": "rimraf --glob \"./pre-install/*.tgz\" && cpx \"../pre-install/*.tgz\" \"./pre-install\"",
    "dev": "yarn copy:assets && tsc -p . && electron .",
    "compile": "tsc -p .",
    "start": "electron .",
    "build:test": "yarn copy:assets && run-script-os",
    "build:test:darwin": "tsc -p . && electron-builder -p never -m --dir",
    "build:test:win32": "tsc -p . && electron-builder -p never -w --dir",
    "build:test:linux": "tsc -p . && electron-builder -p never -l --dir",
    "downloadcortex": "run-script-os",
    "downloadcortex:linux": "CORTEX_VERSION=$(cat ./resources/version.txt) && echo https://github.com/janhq/cortex/releases/download/v${CORTEX_VERSION}/cortex-${CORTEX_VERSION}-amd64-linux.tar.gz && download https://github.com/janhq/cortex/releases/download/v${CORTEX_VERSION}/cortex-${CORTEX_VERSION}-amd64-linux.tar.gz -e -o ./resources/linux && rm -rf ./resources/linux/cortex-${CORTEX_VERSION}-amd64-linux.tar.gz && chmod +x ./resources/linux/cortex",
    "downloadcortex:darwin": "CORTEX_VERSION=$(cat ./resources/version.txt) && ARCH=$(node -e \"console.log(process.arch === 'arm64' ? 'arm64' : 'amd64')\") && echo https://github.com/janhq/cortex/releases/download/v${CORTEX_VERSION}/cortex-${CORTEX_VERSION}-${ARCH}-mac.tar.gz && download https://github.com/janhq/cortex/releases/download/v${CORTEX_VERSION}/cortex-${CORTEX_VERSION}-${ARCH}-mac.tar.gz -e -o ./resources/mac/ && rm -rf ./resources/mac/cortex-${CORTEX_VERSION}-${ARCH}-mac.tar.gz && chmod +x ./resources/mac/cortex",
    "downloadcortex:win32": "download.bat",
    "build": "yarn copy:assets && run-script-os",
    "build:darwin": "tsc -p . && electron-builder -p never -m",
    "build:win32": "tsc -p . && electron-builder -p never -w",
    "build:linux": "tsc -p . && electron-builder -p never -l deb -l AppImage",
    "build:publish": "yarn copy:assets && yarn downloadcortex && run-script-os",
    "build:publish:darwin": "tsc -p . && electron-builder -p always -m",
    "build:publish:win32": "tsc -p . && electron-builder -p always -w",
    "build:publish:linux": "tsc -p . && electron-builder -p always -l deb -l AppImage"
  },
  "dependencies": {
    "@alumna/reflect": "^1.1.3",
    "@janhq/core": "link:./core",
    "@kirillvakalov/nut-tree__nut-js": "4.2.1-2",
    "@npmcli/arborist": "^7.1.0",
    "electron-log": "^5.1.5",
    "electron-store": "^8.1.0",
    "electron-updater": "^6.1.7",
    "fs-extra": "^11.2.0",
    "js-yaml": "4.1.0",
    "node-fetch": "2",
    "pacote": "^17.0.4",
    "request": "^2.88.2",
<<<<<<< HEAD
    "request-progress": "^3.0.0",
    "@kirillvakalov/nut-tree__nut-js": "4.2.1-2",
    "cortexso": "v0.5.0-40"
=======
    "request-progress": "^3.0.0"
>>>>>>> ecc66b15
  },
  "devDependencies": {
    "@electron/notarize": "^2.1.0",
    "@playwright/test": "^1.38.1",
    "@reportportal/agent-js-playwright": "^5.1.7",
    "@types/js-yaml": "4.0.9",
    "@types/npmcli__arborist": "^5.6.4",
    "@types/pacote": "^11.1.7",
    "@types/request": "^2.48.12",
    "@typescript-eslint/eslint-plugin": "^6.7.3",
    "@typescript-eslint/parser": "^6.7.3",
    "download-cli": "^1.1.1",
    "electron": "30.0.6",
    "electron-builder": "^24.13.3",
    "electron-builder-squirrel-windows": "^24.13.3",
    "electron-devtools-installer": "^3.2.0",
    "electron-playwright-helpers": "^1.6.0",
    "eslint": "8.57.0",
    "eslint-plugin-react": "^7.34.0",
    "rimraf": "^5.0.5",
    "run-script-os": "^1.1.6",
    "typescript": "^5.3.3"
  },
  "installConfig": {
    "hoistingLimits": "workspaces"
  }
}<|MERGE_RESOLUTION|>--- conflicted
+++ resolved
@@ -114,6 +114,7 @@
     "@janhq/core": "link:./core",
     "@kirillvakalov/nut-tree__nut-js": "4.2.1-2",
     "@npmcli/arborist": "^7.1.0",
+    "cortexso": "v0.5.0-40",
     "electron-log": "^5.1.5",
     "electron-store": "^8.1.0",
     "electron-updater": "^6.1.7",
@@ -122,13 +123,7 @@
     "node-fetch": "2",
     "pacote": "^17.0.4",
     "request": "^2.88.2",
-<<<<<<< HEAD
-    "request-progress": "^3.0.0",
-    "@kirillvakalov/nut-tree__nut-js": "4.2.1-2",
-    "cortexso": "v0.5.0-40"
-=======
     "request-progress": "^3.0.0"
->>>>>>> ecc66b15
   },
   "devDependencies": {
     "@electron/notarize": "^2.1.0",
