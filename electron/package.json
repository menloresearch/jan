--- conflicted
+++ resolved
@@ -87,13 +87,8 @@
     "@typescript-eslint/eslint-plugin": "^6.7.3",
     "@typescript-eslint/parser": "^6.7.3",
     "electron": "28.0.0",
-<<<<<<< HEAD
     "electron-builder": "^24.9.1",
     "electron-playwright-helpers": "^1.7.0",
-=======
-    "electron-builder": "^24.6.4",
-    "electron-playwright-helpers": "^1.6.0",
->>>>>>> cca58566
     "eslint-plugin-react": "^7.33.2",
     "run-script-os": "^1.1.6"
   },
