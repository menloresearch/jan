---
title: Uploading Docs
slug: /guides/chatting/upload-docs/
description: Jan is a ChatGPT-alternative that runs on your own computer, with a local API server.
keywords:
  [
    Jan AI,
    Jan,
    ChatGPT alternative,
    local AI,
    private AI,
    conversational AI,
    no-subscription fee,
    large language model,
  ]
<<<<<<< HEAD
---
=======
---

:::caution
This is currently under development.
:::

A quickstart on how to upload docs to Jan.
>>>>>>> 097c34d3
<|MERGE_RESOLUTION|>--- conflicted
+++ resolved
@@ -13,14 +13,10 @@
     no-subscription fee,
     large language model,
   ]
-<<<<<<< HEAD
----
-=======
 ---
 
 :::caution
 This is currently under development.
 :::
 
-A quickstart on how to upload docs to Jan.
->>>>>>> 097c34d3
+A quickstart on how to upload docs to Jan.