openapi: 3.0.0
info:
  title: API Reference
  description: >
    # Introduction

    Jan API is compatible with the [OpenAI
    API](https://platform.openai.com/docs/api-reference).
version: 0.1.8
contact:
  name: Jan Discord
  url: https://discord.gg/7EcEz7MrvA
license:
  name: AGPLv3
  url: https://github.com/janhq/nitro/blob/main/LICENSE
servers:
  - url: /v1
tags:
  - name: Models
    description: List and describe the various models available in the API.
  - name: Chat
    description: >
      Given a list of messages comprising a conversation, the model will return
      a response.
  - name: Messages
    description: >
      Messages capture a conversation's content. This can include the content
      from LLM responses and other metadata from [chat
      completions](/specs/chats).
  - name: Threads
  - name: Assistants
    description: Configures and utilizes different AI assistants for varied tasks
x-tagGroups:
  - name: Endpoints
    tags:
      - Models
      - Chat
  - name: Chat
    tags:
      - Assistants
      - Messages
      - Threads
paths:
  /chat/completions:
    post:
      operationId: createChatCompletion
      tags:
        - Chat
      summary: |
        Create chat completion
      description: >
        Creates a model response for the given chat conversation.  <a  href =
        "https://platform.openai.com/docs/api-reference/chat/create"> Equivalent
        to OpenAI's create chat completion. </a>
      requestBody:
        content:
          application/json:
            schema:
              $ref: specs/chat.yaml#/components/schemas/ChatCompletionRequest
      responses:
        '200':
          description: OK
          content:
            application/json:
              schema:
                $ref: specs/chat.yaml#/components/schemas/ChatCompletionResponse
      x-codeSamples:
        - lang: cURL
          source: |
            curl -X 'POST' \
              'http://localhost:1337/v1/chat/completions' \
              -H 'accept: application/json' \
              -H 'Content-Type: application/json' \
              -d '{
                "messages": [
                  {
                    "content": "You are a helpful assistant.",
                    "role": "system"
                  },
                  {
                    "content": "Hello!",
                    "role": "user"
                  }
                ],
                "model": "tinyllama-1.1b",
                "stream": true,
                "max_tokens": 2048,
                "stop": [
                  "hello"
                ],
                "frequency_penalty": 0,
                "presence_penalty": 0,
                "temperature": 0.7,
                "top_p": 0.95
              }'
        - lang: JavaScript
          source: |-
            const data = {
              messages: [
                {
                  content: 'You are a helpful assistant.',
                  role: 'system'
                },
                {
                  content: 'Hello!',
                  role: 'user'
                }
              ],
              model: 'tinyllama-1.1b',
              stream: true,
              max_tokens: 2048,
              stop: ['hello'],
              frequency_penalty: 0,
              presence_penalty: 0,
              temperature: 0.7,
              top_p: 0.95
            };

            fetch('http://localhost:1337/v1/chat/completions', {
              method: 'POST',
              headers: {
                'Content-Type': 'application/json',
                'Accept': 'application/json'
              },
              body: JSON.stringify(data)
            })
              .then(response => response.json())
              .then(data => console.log(data));
        - lang: Node.js
          source: |-
            const fetch = require('node-fetch');

            const data = {
              messages: [
                {
                  content: 'You are a helpful assistant.',
                  role: 'system'
                },
                {
                  content: 'Hello!',
                  role: 'user'
                }
              ],
              model: 'tinyllama-1.1b',
              stream: true,
              max_tokens: 2048,
              stop: ['hello'],
              frequency_penalty: 0,
              presence_penalty: 0,
              temperature: 0.7,
              top_p: 0.95
            };

            fetch('http://localhost:1337/v1/chat/completions', {
              method: 'POST',
              headers: {
                'Content-Type': 'application/json',
                'Accept': 'application/json'
              },
              body: JSON.stringify(data)
            })
              .then(response => response.json())
              .then(data => console.log(data));
        - lang: Python
          source: >-
            import requests

            import json


            data = {
              "messages": [
                {
                  "content": "You are a helpful assistant.",
                  "role": "system"
                },
                {
                  "content": "Hello!",
                  "role": "user"
                }
              ],
              "model": "tinyllama-1.1b",
              "stream": true,
              "max_tokens": 2048,
              "stop": [
                "hello"
              ],
              "frequency_penalty": 0,
              "presence_penalty": 0,
              "temperature": 0.7,
              "top_p": 0.95
            }


            response =
            requests.post('http://localhost:1337/v1/chat/completions',
            json=data)

            print(response.json())
  /models:
    get:
      operationId: listModels
      tags:
        - Models
      summary: List models
      description: >
        Lists the currently available models, and provides basic information
        about each one such as the owner and availability.  <a  href =
        "https://platform.openai.com/docs/api-reference/models/list"> Equivalent
        to OpenAI's list model. </a>
      responses:
        '200':
          description: OK
          content:
            application/json:
              schema:
                $ref: specs/models.yaml#/components/schemas/ListModelsResponse
      x-codeSamples:
        - lang: cURL
          source: |-
            curl -X 'GET' \
              'http://localhost:1337/v1/models' \
              -H 'accept: application/json'
<<<<<<< HEAD
=======
        - lang: JavaScript
          source: |-
            const response = await fetch('http://localhost:1337/v1/models', {
              method: 'GET',
              headers: {Accept: 'application/json'}
            });
            const data = await response.json();
        - lang: Python
          source: |-
            import requests

            url = 'http://localhost:1337/v1/models'
            headers = {'Accept': 'application/json'}
            response = requests.get(url, headers=headers)
            data = response.json()
        - lang: Node.js
          source: |-
            const fetch = require('node-fetch');

            const url = 'http://localhost:1337/v1/models';
            const options = {
              method: 'GET',
              headers: { Accept: 'application/json' }
            };

            fetch(url, options)
              .then(res => res.json())
              .then(json => console.log(json));
>>>>>>> fde12070
  /models/download/{model_id}:
    get:
      operationId: downloadModel
      tags:
        - Models
      summary: Download a specific model.
      description: |
        Download a model.
      parameters:
        - in: path
          name: model_id
          required: true
          schema:
            type: string
            example: mistral-ins-7b-q4
          description: |
            The ID of the model to use for this request.
      responses:
        '200':
          description: OK
          content:
            application/json:
              schema:
                $ref: specs/models.yaml#/components/schemas/DownloadModelResponse
      x-codeSamples:
        - lang: cURL
          source: |-
            curl -X 'GET' \  
              'http://localhost:1337/v1/models/download/{model_id}' \  
              -H 'accept: application/json'
<<<<<<< HEAD
=======
        - lang: JavaScript
          source: >-
            const response = await
            fetch('http://localhost:1337/v1/models/download/{model_id}', {
              method: 'GET',
              headers: {accept: 'application/json'}
            });


            const data = await response.json();
        - lang: Node.js
          source: |-
            const fetch = require('node-fetch');

            fetch('http://localhost:1337/v1/models/download/{model_id}', {
              method: 'GET',
              headers: {accept: 'application/json'}
            })
            .then(res => res.json())
            .then(data => console.log(data));
        - lang: Python
          source: >-
            import requests


            response =
            requests.get('http://localhost:1337/v1/models/download/{model_id}',
            headers={'accept': 'application/json'})

            data = response.json()
>>>>>>> fde12070
  /models/{model_id}:
    get:
      operationId: retrieveModel
      tags:
        - Models
      summary: Retrieve model
      description: >
        Get a model instance, providing basic information about the model such
        as the owner and permissioning.  <a  href =
        "https://platform.openai.com/docs/api-reference/models/retrieve">
        Equivalent to OpenAI's retrieve model. </a>
      parameters:
        - in: path
          name: model_id
          required: true
          schema:
            type: string
            example: mistral-ins-7b-q4
          description: |
            The ID of the model to use for this request.
      responses:
        '200':
          description: OK
          content:
            application/json:
              schema:
                $ref: specs/models.yaml#/components/schemas/GetModelResponse
      x-codeSamples:
        - lang: cURL
          source: |-
            curl -X 'GET' \  
              'http://localhost:1337/v1/models/{model_id}' \  
              -H 'accept: application/json'
        - lang: JavaScript
          source: |-
            const fetch = require('node-fetch');

            const modelId = 'mistral-ins-7b-q4';

            fetch(`http://localhost:1337/v1/models/${modelId}`, {
              method: 'GET',
              headers: {'accept': 'application/json'}
            })
            .then(res => res.json())
            .then(json => console.log(json));
        - lang: Node.js
          source: |-
            const fetch = require('node-fetch');

            const modelId = 'mistral-ins-7b-q4';

            fetch(`http://localhost:1337/v1/models/${modelId}`, {
              method: 'GET',
              headers: {'accept': 'application/json'}
            })
            .then(res => res.json())
            .then(json => console.log(json));
        - lang: Python
          source: >-
            import requests


            model_id = 'mistral-ins-7b-q4'


            response =
            requests.get(f'http://localhost:1337/v1/models/{model_id}',
            headers={'accept': 'application/json'})

            print(response.json())
    delete:
      operationId: deleteModel
      tags:
        - Models
      summary: Delete model
      description: >
        Delete a model. <a  href =
        "https://platform.openai.com/docs/api-reference/models/delete">
        Equivalent to OpenAI's delete model. </a>
      parameters:
        - in: path
          name: model_id
          required: true
          schema:
            type: string
            example: mistral-ins-7b-q4
          description: |
            The model id to delete
      responses:
        '200':
          description: OK
          content:
            application/json:
              schema:
                $ref: specs/models.yaml#/components/schemas/DeleteModelResponse
      x-codeSamples:
        - lang: cURL
          source: |-
            curl -X 'DELETE' \
              'http://localhost:1337/v1/models/{model_id}' \
              -H 'accept: application/json'
        - lang: JavaScript
          source: |-
            const fetch = require('node-fetch');

            const modelId = 'mistral-ins-7b-q4';

            fetch(`http://localhost:1337/v1/models/${modelId}`, {
              method: 'DELETE',
              headers: { 'accept': 'application/json' }
            })
              .then(res => res.json())
              .then(json => console.log(json));
        - lang: Node.js
          source: |-
            const fetch = require('node-fetch');

            const modelId = 'mistral-ins-7b-q4';

            fetch(`http://localhost:1337/v1/models/${modelId}`, {
              method: 'DELETE',
              headers: { 'accept': 'application/json' }
            })
              .then(res => res.json())
              .then(json => console.log(json));
        - lang: Python
          source: >-
            import requests


            model_id = 'mistral-ins-7b-q4'


            response =
            requests.delete(f'http://localhost:1337/v1/models/{model_id}',
            headers={'accept': 'application/json'})
  /threads:
    post:
      operationId: createThread
      tags:
        - Threads
      summary: Create thread
      description: >
        Create a thread.  <a  href =
        "https://platform.openai.com/docs/api-reference/threads/createThread">
        Equivalent to OpenAI's create thread. </a>
      requestBody:
        required: false
        content:
          application/json:
            schema:
              $ref: specs/threads.yaml#/components/schemas/CreateThreadObject
      responses:
        '200':
          description: Thread created successfully
          content:
            application/json:
              schema:
                $ref: specs/threads.yaml#/components/schemas/CreateThreadResponse
      x-codeSamples:
        - lang: cURL
          source: |
            curl -X POST http://localhost:1337/v1/threads \  
              -H "Content-Type: application/json" \  
              -d '{
                  "messages": [{
                      "role": "user",
                      "content": "Hello, what is AI?",
                      "file_ids": ["file-abc123"]
                  }, {
                      "role": "user",
                      "content": "How does AI work? Explain it in simple terms."
                  }]
              }'
        - lang: JavaScript
          source: |-
            const fetch = require('node-fetch');

            fetch('http://localhost:1337/v1/threads', {
              method: 'POST',
              headers: {
                'Content-Type': 'application/json'
              },
              body: JSON.stringify({
                messages: [
                  {
                    role: 'user',
                    content: 'Hello, what is AI?',
                    file_ids: ['file-abc123']
                  },
                  {
                    role: 'user',
                    content: 'How does AI work? Explain it in simple terms.'
                  }
                ]
              })
            });
        - lang: Node.js
          source: |-
            const fetch = require('node-fetch');

            fetch('http://localhost:1337/v1/threads', {
              method: 'POST',
              headers: {
                'Content-Type': 'application/json'
              },
              body: JSON.stringify({
                messages: [
                  {
                    role: 'user',
                    content: 'Hello, what is AI?',
                    file_ids: ['file-abc123']
                  },
                  {
                    role: 'user',
                    content: 'How does AI work? Explain it in simple terms.'
                  }
                ]
              })
            });
        - lang: Python
          source: |-
            import requests

            url = 'http://localhost:1337/v1/threads'
            payload = {
              'messages': [
                {
                  'role': 'user',
                  'content': 'Hello, what is AI?',
                  'file_ids': ['file-abc123']
                },
                {
                  'role': 'user',
                  'content': 'How does AI work? Explain it in simple terms.'
                }
              ]
            }

            response = requests.post(url, json=payload)
            print(response.text)
    get:
      operationId: listThreads
      tags:
        - Threads
      summary: List threads
      description: |
        Retrieves a list of all threads available in the system.
      responses:
        '200':
          description: List of threads retrieved successfully
          content:
            application/json:
              schema:
                type: array
                items:
                  $ref: specs/threads.yaml#/components/schemas/ThreadObject
                example:
                  - id: thread_abc123
                    object: thread
                    created_at: 1699014083
                    assistants:
                      - assistant-001
                    metadata: {}
                    messages: []
                  - id: thread_abc456
                    object: thread
                    created_at: 1699014083
                    assistants:
                      - assistant-002
                      - assistant-003
                    metadata: {}
      x-codeSamples:
        - lang: cURL
<<<<<<< HEAD
          source: |
            curl http://localhost:1337/v1/threads \
              -H "Content-Type: application/json" \
=======
          source: |-
            curl http://localhost:1337/v1/threads \ 
             -H "Content-Type: application/json"
        - lang: JavaScript
          source: |-
            const fetch = require('node-fetch'); 

            fetch('http://localhost:1337/v1/threads', { 
             method: 'GET', 
             headers: {'Content-Type': 'application/json'} 
            }).then(res => res.json()) 
            .then(json => console.log(json));
        - lang: Node.js
          source: |-
            const fetch = require('node-fetch');

            fetch('http://localhost:1337/v1/threads', {
             method: 'GET',
             headers: {'Content-Type': 'application/json'}
            }).then(res => res.json())
            .then(json => console.log(json));
        - lang: Python
          source: |-
            import requests

            url = 'http://localhost:1337/v1/threads'
            headers = {'Content-Type': 'application/json'}

            response = requests.get(url, headers=headers)
            print(response.json())
>>>>>>> fde12070
  /threads/{thread_id}:
    get:
      operationId: getThread
      tags:
        - Threads
      summary: Retrieve thread
      description: >
        Retrieves detailed information about a specific thread using its
        thread_id.  <a  href =
        "https://platform.openai.com/docs/api-reference/threads/getThread">
        Equivalent to OpenAI's retrieve thread. </a>
      parameters:
        - in: path
          name: thread_id
          required: true
          schema:
            type: string
          description: |
            The ID of the thread to retrieve.
      responses:
        '200':
          description: Thread details retrieved successfully
          content:
            application/json:
              schema:
                $ref: specs/threads.yaml#/components/schemas/GetThreadResponse
      x-codeSamples:
        - lang: cURL
          source: |
            curl http://localhost:1337/v1/threads/{thread_id}
    patch:
      operationId: modifyThread
      tags:
        - Threads
      summary: Modify thread
      description: >
        Modifies a thread.  <a  href =
        "https://platform.openai.com/docs/api-reference/threads/modifyThread">
        Equivalent to OpenAI's modify thread. </a>
      parameters:
        - in: path
          name: thread_id
          required: true
          schema:
            type: string
          description: |
            The ID of the thread to be modified.
      requestBody:
        required: true
        content:
          application/json:
            schema:
              type: object
              properties:
                title:
                  type: string
                  description: Set the title of the thread
                  items:
                    $ref: specs/threads.yaml#/components/schemas/ThreadMessageObject
      responses:
        '200':
          description: Thread modified successfully
          content:
            application/json:
              schema:
                $ref: specs/threads.yaml#/components/schemas/ModifyThreadResponse
      x-codeSamples:
        - lang: cURL
          source: |
            curl -X POST http://localhost:1337/v1/threads/{thread_id} \
              -H "Content-Type: application/json" \
              -d '{
                  "messages": [{
                      "role": "user",
                      "content": "Hello, what is AI?",
                      "file_ids": ["file-abc123"]
                  }, {
                      "role": "user",
                      "content": "How does AI work? Explain it in simple terms."
                  }]
              }'
    delete:
      operationId: deleteThread
      tags:
        - Threads
      summary: Delete thread
      description: >
        Delete a thread.  <a  href =
        "https://platform.openai.com/docs/api-reference/threads/deleteThread">
        Equivalent to OpenAI's delete thread. </a>
      parameters:
        - in: path
          name: thread_id
          required: true
          schema:
            type: string
          description: |
            The ID of the thread to be deleted.
      responses:
        '200':
          description: Thread deleted successfully
          content:
            application/json:
              schema:
                $ref: specs/threads.yaml#/components/schemas/DeleteThreadResponse
      x-codeSamples:
        - lang: cURL
          source: |
            curl -X DELETE http://localhost:1337/v1/threads/{thread_id}
  /assistants:
    get:
      operationId: listAssistants
      tags:
        - Assistants
      summary: List assistants
      description: >
        Return a list of assistants. <a href =
        "https://platform.openai.com/docs/api-reference/assistants/listAssistants">
        Equivalent to OpenAI's list assistants. </a>
      responses:
        '200':
          description: List of assistants retrieved successfully
          content:
            application/json:
              schema:
                type: array
                example:
                  - id: asst_abc123
                    object: assistant
                    version: 1
                    created_at: 1698984975
                    name: Math Tutor
                    description: null
                    avatar: https://pic.png
                    models:
                      - model_id: model_0
                    instructions: Be concise
                    events:
                      in: []
                      out: []
                    metadata: {}
                  - id: asst_abc456
                    object: assistant
                    version: 1
                    created_at: 1698984975
                    name: Physics Tutor
                    description: null
                    avatar: https://pic.png
                    models:
                      - model_id: model_1
                    instructions: Be concise!
                    events:
                      in: []
                      out: []
                    metadata: {}
      x-codeSamples:
        - lang: cURL
          source: |-
            curl http://localhost:1337/v1/assistants \
<<<<<<< HEAD
              -H "Content-Type: application/json" \
=======
              -H "Content-Type: application/json"
        - lang: JavaScript
          source: |-
            fetch('http://localhost:1337/v1/assistants', {
              method: 'GET',
              headers: {
                'Content-Type': 'application/json'
              }
            })
        - lang: Node.js
          source: |-
            const fetch = require('node-fetch');

            fetch('http://localhost:1337/v1/assistants', {
              method: 'GET',
              headers: {
                'Content-Type': 'application/json'
              }
            })
        - lang: Python
          source: |-
            import requests

            url = 'http://localhost:1337/v1/assistants'
            headers = {'Content-Type': 'application/json'}

            response = requests.get(url, headers=headers)
>>>>>>> fde12070
  /assistants/{assistant_id}:
    get:
      operationId: getAssistant
      tags:
        - Assistants
      summary: Retrieve assistant
      description: >
        Retrieves an assistant. <a href =
        "https://platform.openai.com/docs/api-reference/assistants/getAssistant">
        Equivalent to OpenAI's retrieve assistants. </a>
      parameters:
        - in: path
          name: assistant_id
          required: true
          schema:
            type: string
            example: jan
          description: |
            The ID of the assistant to retrieve.
      responses:
        '200':
          description: null
          content:
            application/json:
              schema:
                $ref: >-
                  specs/assistants.yaml#/components/schemas/RetrieveAssistantResponse
      x-codeSamples:
        - lang: cURL
          source: |-
            curl http://localhost:1337/v1/assistants/{assistant_id} \
<<<<<<< HEAD
              -H "Content-Type: application/json"
        - lang: JavaScript
          source: |-
            const fetch = require('node-fetch');

            let assistantId = 'abc123';

            fetch(`http://localhost:1337/v1/assistants/${assistantId}`, {
              method: 'GET',
              headers: {
                'Content-Type': 'application/json'
              }
            })
        - lang: Node.js
          source: |-
            const fetch = require('node-fetch');

            let assistantId = 'abc123';

            fetch(`http://localhost:1337/v1/assistants/${assistantId}`, {
              method: 'GET',
              headers: {
                'Content-Type': 'application/json'
              }
            })
        - lang: Python
          source: >-
            import requests


            assistant_id = 'abc123'


            response =
            requests.get(f'http://localhost:1337/v1/assistants/{assistant_id}',
            headers={'Content-Type': 'application/json'})
=======
              -H "Content-Type: application/json" \
>>>>>>> fde12070
  /threads/{thread_id}/messages:
    get:
      operationId: listMessages
      tags:
        - Messages
      summary: List messages
      description: >
        Retrieves all messages from the given thread. <a  href =
        "https://platform.openai.com/docs/api-reference/messages/listMessages">
        Equivalent to OpenAI's list messages. </a>
      parameters:
        - in: path
          name: thread_id
          required: true
          schema:
            type: string
          description: |
            The ID of the thread from which to retrieve messages.
      responses:
        '200':
          description: List of messages retrieved successfully
          content:
            application/json:
              schema:
                $ref: specs/messages.yaml#/components/schemas/ListMessagesResponse
      x-codeSamples:
        - lang: cURL
          source: |
            curl http://localhost:1337/v1/threads/{thread_id}/messages \
              -H "Content-Type: application/json"
    post:
      operationId: createMessage
      tags:
        - Messages
      summary: Create message
      description: >
        Create a message. <a  href =
        "https://platform.openai.com/docs/api-reference/messages/createMessage">
        Equivalent to OpenAI's list messages. </a>
      parameters:
        - in: path
          name: thread_id
          required: true
          schema:
            type: string
          description: |
            The ID of the thread to which the message will be posted.
      requestBody:
        required: true
        content:
          application/json:
            schema:
              type: object
              properties:
                role:
                  type: string
                  description: |
                    Role of the sender, either 'user' or 'assistant'.
                  example: user
                  enum:
                    - user
                    - assistant
                content:
                  type: string
                  description: |
                    Text content of the message.
                  example: How does AI work? Explain it in simple terms.
              required:
                - role
                - content
      responses:
        '200':
          description: Message created successfully
          content:
            application/json:
              schema:
                $ref: specs/messages.yaml#/components/schemas/CreateMessageResponse
      x-codeSamples:
        - lang: cURL
          source: |
            curl -X POST http://localhost:1337/v1/threads/{thread_id}/messages \
              -H "Content-Type: application/json" \
              -d '{
                "role": "user",
                "content": "How does AI work? Explain it in simple terms."
              }'
  /threads/{thread_id}/messages/{message_id}:
    get:
      operationId: retrieveMessage
      tags:
        - Messages
      summary: Retrieve message
      description: >
        Retrieve a specific message from a thread using its thread_id and
        message_id. <a  href =
        "https://platform.openai.com/docs/api-reference/messages/getMessage">
        Equivalent to OpenAI's retrieve messages. </a>
      parameters:
        - in: path
          name: thread_id
          required: true
          schema:
            type: string
          description: |
            The ID of the thread containing the message.
        - in: path
          name: message_id
          required: true
          schema:
            type: string
          description: |
            The ID of the message to retrieve.
      responses:
        '200':
          description: OK
          content:
            application/json:
              schema:
                $ref: specs/messages.yaml#/components/schemas/GetMessageResponse
      x-codeSamples:
        - lang: cURL
          source: >
            curl
            http://localhost:1337/v1/threads/{thread_id}/messages/{message_id} \
              -H "Content-Type: application/json"
x-webhooks:
  ModelObject:
    post:
      summary: The model object
      description: >
        Describe a model offering that can be used with the API. <a  href =
        "https://platform.openai.com/docs/api-reference/models/object">
        Equivalent to OpenAI's model object. </a>
      operationId: ModelObject
      tags:
        - Models
      requestBody:
        content:
          application/json:
            schema:
              $ref: specs/models.yaml#/components/schemas/ModelObject
  AssistantObject:
    post:
      summary: The assistant object
      description: >
        Build assistants that can call models and use tools to perform tasks.
        <a  href = "https://platform.openai.com/docs/api-reference/assistants">
        Equivalent to OpenAI's assistants object. </a>
      operationId: AssistantObjects
      tags:
        - Assistants
      requestBody:
        content:
          application/json:
            schema:
              $ref: specs/assistants.yaml#/components/schemas/AssistantObject
  MessageObject:
    post:
      summary: The message object
      description: >
        Information about a message in the thread.  <a  href =
        "https://platform.openai.com/docs/api-reference/messages/object">
        Equivalent to OpenAI's message object. </a>
      operationId: MessageObject
      tags:
        - Messages
      requestBody:
        content:
          application/json:
            schema:
              $ref: specs/messages.yaml#/components/schemas/MessageObject
  ThreadObject:
    post:
      summary: The thread object
      description: >-
        Represents a thread that contains messages. <a  href =
        "https://platform.openai.com/docs/api-reference/threads/object">
        Equivalent to OpenAI's thread object. </a>
      operationId: ThreadObject
      tags:
        - Threads
      requestBody:
        content:
          application/json:
            schema:
              $ref: specs/threads.yaml#/components/schemas/ThreadObject<|MERGE_RESOLUTION|>--- conflicted
+++ resolved
@@ -221,8 +221,6 @@
             curl -X 'GET' \
               'http://localhost:1337/v1/models' \
               -H 'accept: application/json'
-<<<<<<< HEAD
-=======
         - lang: JavaScript
           source: |-
             const response = await fetch('http://localhost:1337/v1/models', {
@@ -251,7 +249,6 @@
             fetch(url, options)
               .then(res => res.json())
               .then(json => console.log(json));
->>>>>>> fde12070
   /models/download/{model_id}:
     get:
       operationId: downloadModel
@@ -282,8 +279,6 @@
             curl -X 'GET' \  
               'http://localhost:1337/v1/models/download/{model_id}' \  
               -H 'accept: application/json'
-<<<<<<< HEAD
-=======
         - lang: JavaScript
           source: >-
             const response = await
@@ -314,7 +309,6 @@
             headers={'accept': 'application/json'})
 
             data = response.json()
->>>>>>> fde12070
   /models/{model_id}:
     get:
       operationId: retrieveModel
@@ -589,11 +583,6 @@
                     metadata: {}
       x-codeSamples:
         - lang: cURL
-<<<<<<< HEAD
-          source: |
-            curl http://localhost:1337/v1/threads \
-              -H "Content-Type: application/json" \
-=======
           source: |-
             curl http://localhost:1337/v1/threads \ 
              -H "Content-Type: application/json"
@@ -624,7 +613,6 @@
 
             response = requests.get(url, headers=headers)
             print(response.json())
->>>>>>> fde12070
   /threads/{thread_id}:
     get:
       operationId: getThread
@@ -784,9 +772,6 @@
         - lang: cURL
           source: |-
             curl http://localhost:1337/v1/assistants \
-<<<<<<< HEAD
-              -H "Content-Type: application/json" \
-=======
               -H "Content-Type: application/json"
         - lang: JavaScript
           source: |-
@@ -814,7 +799,6 @@
             headers = {'Content-Type': 'application/json'}
 
             response = requests.get(url, headers=headers)
->>>>>>> fde12070
   /assistants/{assistant_id}:
     get:
       operationId: getAssistant
@@ -846,7 +830,6 @@
         - lang: cURL
           source: |-
             curl http://localhost:1337/v1/assistants/{assistant_id} \
-<<<<<<< HEAD
               -H "Content-Type: application/json"
         - lang: JavaScript
           source: |-
@@ -883,9 +866,6 @@
             response =
             requests.get(f'http://localhost:1337/v1/assistants/{assistant_id}',
             headers={'Content-Type': 'application/json'})
-=======
-              -H "Content-Type: application/json" \
->>>>>>> fde12070
   /threads/{thread_id}/messages:
     get:
       operationId: listMessages
