--- conflicted
+++ resolved
@@ -6,37 +6,26 @@
 
 /** @type {import('@docusaurus/types').Config} */
 const config = {
-<<<<<<< HEAD
   title: "Jan Documentation",
   tagline: "Self-hosted AI inference platform",
   favicon: "img/favicon.ico",
-
   // Set the production url of your site here
   url: "https://docs.jan.ai",
-=======
   title: "Jan",
   tagline: "Run your own AI",
   favicon: "img/favicon.ico",
-
   // Set the production url of your site here
   url: "https://jan.ai",
->>>>>>> cc898618
   // Set the /<baseUrl>/ pathname under which your site is served
   // For GitHub pages deployment, it is often '/<projectName>/'
   baseUrl: "/",
-
   // GitHub pages deployment config.
   // If you aren't using GitHub pages, you don't need these.
   organizationName: "janhq", // Usually your GitHub org/user name.
   projectName: "jan", // Usually your repo name.
-
-<<<<<<< HEAD
   onBrokenLinks: "ignore",
-=======
   onBrokenLinks: "warn",
->>>>>>> cc898618
   onBrokenMarkdownLinks: "warn",
-
   // Even if you don't use internalization, you can use this field to set useful
   // metadata like html lang. For example, if your site is Chinese, you may want
   // to replace "en" with "zh-Hans".
@@ -46,8 +35,7 @@
   },
 
   // Plugins we added
-<<<<<<< HEAD
-=======
+
   plugins: [
     async function myPlugin(context, options) {
       return {
@@ -61,7 +49,7 @@
       };
     },
   ],
->>>>>>> cc898618
+
 
   // Only for react live
   themes: ["@docusaurus/theme-live-codeblock"],
@@ -77,22 +65,16 @@
           routeBasePath: "/",
           sidebarPath: require.resolve("./sidebars.js"),
           editUrl: "https://github.com/janhq/jan/tree/main/docs",
-<<<<<<< HEAD
           sidebarCollapsed: false,
-=======
->>>>>>> cc898618
           showLastUpdateAuthor: true,
           showLastUpdateTime: true,
         },
         // Will be passed to @docusaurus/plugin-content-sitemap (false to disable)
         sitemap: {
-<<<<<<< HEAD
           changefreq: "weekly",
           priority: 0.5,
-=======
           changefreq: "daily",
           priority: 1.0,
->>>>>>> cc898618
           ignorePatterns: ["/tags/**"],
           filename: "sitemap.xml",
         },
@@ -120,11 +102,8 @@
         specs: [
           {
             spec: "openapi/OpenAPISpec.json", // can be local file, url, or parsed json object
-<<<<<<< HEAD
             route: "/reference/",
-=======
             route: "/api/",
->>>>>>> cc898618
           },
         ],
         theme: {
@@ -146,11 +125,8 @@
         playgroundPosition: "bottom",
       },
       navbar: {
-<<<<<<< HEAD
         title: "Jan Docs",
-=======
         title: "Jan",
->>>>>>> cc898618
         logo: {
           alt: "Jan Logo",
           src: "img/logo.svg",
@@ -159,7 +135,7 @@
           // Navbar Top
           {
             type: "docSidebar",
-<<<<<<< HEAD
+
             sidebarId: "quickstartSidebar",
             position: "left",
             label: "Getting Started",
@@ -175,7 +151,6 @@
             sidebarId: "hardwareSidebar",
             position: "left",
             label: "Hardware",
-=======
             sidebarId: "featuresSidebar",
             position: "left",
             label: "Platform",
@@ -191,12 +166,11 @@
             sidebarId: "companySidebar",
             position: "left",
             label: "Company",
->>>>>>> cc898618
           },
           // Navbar right
           {
             type: "docSidebar",
-<<<<<<< HEAD
+
             sidebarId: "integrationsSidebar",
             position: "left",
             label: "Integrations",
@@ -219,7 +193,6 @@
             sidebarId: "aboutSidebar",
             position: "right",
             label: "About",
-=======
             sidebarId: "docsSidebar",
             position: "right",
             label: "Docs",
@@ -234,7 +207,6 @@
             position: "right",
             label: "API",
             to: "/api",
->>>>>>> cc898618
           },
           {
             href: "https://github.com/janhq/jan",
@@ -247,7 +219,6 @@
         style: "dark",
         links: [
           {
-<<<<<<< HEAD
             title: "Documentation",
             items: [
               {
@@ -257,7 +228,6 @@
               {
                 label: "Guides",
                 to: "/guides",
-=======
             title: "Jan",
             items: [
               {
@@ -271,7 +241,6 @@
               {
                 label: "Use Cases",
                 to: "/solutions",
->>>>>>> cc898618
               },
             ],
           },
@@ -279,7 +248,6 @@
             title: "Docs",
             items: [
               {
-<<<<<<< HEAD
                 label: "Developer",
                 to: "/developer",
               },
@@ -290,7 +258,6 @@
               {
                 label: "Changelog",
                 to: "/blog",
-=======
                 label: "Docs",
                 to: "/docs",
               },
@@ -305,7 +272,6 @@
               {
                 label: "Changelog",
                 to: "/changelog",
->>>>>>> cc898618
               },
             ],
           },
@@ -315,7 +281,7 @@
               {
                 label: "Discord",
                 href: "https://discord.gg/FTk2MvZwJH",
-<<<<<<< HEAD
+
               },
               {
                 label: "Telegram",
@@ -325,12 +291,6 @@
                 label: "Twitter",
                 href: "https://twitter.com/askjanai",
               },
-            ],
-          },
-          {
-            title: "More",
-=======
-              },
               {
                 label: "Twitter",
                 href: "https://twitter.com/jan_dotai",
@@ -338,21 +298,19 @@
             ],
           },
           {
+            title: "More",
             title: "Company",
->>>>>>> cc898618
             items: [
               {
                 label: "About",
                 to: "/about",
               },
               {
-<<<<<<< HEAD
                 label: "Blog",
                 href: "https://blog.jan.ai",
-=======
+
                 label: "Careers",
                 href: "https://janai.bamboohr.com/careers",
->>>>>>> cc898618
               },
               {
                 label: "GitHub",
@@ -367,14 +325,11 @@
         theme: lightCodeTheme,
         darkTheme: darkCodeTheme,
         additionalLanguages: ["python"],
-<<<<<<< HEAD
-=======
       },
       colorMode: {
         defaultMode: "dark",
         disableSwitch: false,
         respectPrefersColorScheme: false,
->>>>>>> cc898618
       },
     }),
 };
