// @ts-check
// Note: type annotations allow type checking and IDEs autocompletion

require("dotenv").config();

const lightCodeTheme = require("prism-react-renderer/themes/github");
const darkCodeTheme = require("prism-react-renderer/themes/dracula");

/** @type {import('@docusaurus/types').Config} */
const config = {
  title: "Jan",
  tagline: "Run your own AI",
  favicon: "img/favicon.ico",

  // Set the production url of your site here
  url: "https://jan.ai",
  // Set the /<baseUrl>/ pathname under which your site is served
  // For GitHub pages deployment, it is often '/<projectName>/'
  baseUrl: "/",

  // GitHub pages deployment config.
  // If you aren't using GitHub pages, you don't need these.
  organizationName: "janhq", // Usually your GitHub org/user name.
  projectName: "jan", // Usually your repo name.

  onBrokenLinks: "warn",
  onBrokenMarkdownLinks: "warn",

  // Even if you don't use internalization, you can use this field to set useful
  // metadata like html lang. For example, if your site is Chinese, you may want
  // to replace "en" with "zh-Hans".
  i18n: {
    defaultLocale: "en",
    locales: ["en"],
  },

  // Plugins we added
  plugins: [
    "docusaurus-plugin-sass",
    async function myPlugin(context, options) {
      return {
        name: "docusaurus-tailwindcss",
        configurePostCss(postcssOptions) {
          // Appends TailwindCSS and AutoPrefixer.
          postcssOptions.plugins.push(require("tailwindcss"));
          postcssOptions.plugins.push(require("autoprefixer"));
          return postcssOptions;
        },
      };
    },
    [
      "posthog-docusaurus",
      {
        apiKey: process.env.POSTHOG_PROJECT_API_KEY || "XXX",
        appUrl: process.env.POSTHOG_APP_URL || "XXX", // optional
        enableInDevelopment: false, // optional
      },
    ],
  ],

  themes: ["@docusaurus/theme-live-codeblock"],

  // The classic preset will relay each option entry to the respective sub plugin/theme.
  presets: [
    [
      "@docusaurus/preset-classic",
      {
        // Will be passed to @docusaurus/plugin-content-docs (false to disable)
        docs: {
          routeBasePath: "/",
          sidebarPath: require.resolve("./sidebars.js"),
          editUrl: "https://github.com/janhq/jan/tree/main/docs",
          showLastUpdateAuthor: true,
          showLastUpdateTime: true,
        },
        // Will be passed to @docusaurus/plugin-content-sitemap (false to disable)
        sitemap: {
          changefreq: "daily",
          priority: 1.0,
          ignorePatterns: ["/tags/**"],
          filename: "sitemap.xml",
        },
        // Will be passed to @docusaurus/plugin-content-blog (false to disable)
        blog: {
          blogSidebarTitle: "All Posts",
          blogSidebarCount: "ALL",
        },
        // Will be passed to @docusaurus/theme-classic.
        theme: {
          customCss: require.resolve("./src/styles/main.scss"),
        },
        // GTM is always inactive in development and only active in production to avoid polluting the analytics statistics.
        googleTagManager: {
          containerId: process.env.GTM_ID || "XXX",
        },
        // Will be passed to @docusaurus/plugin-content-pages (false to disable)
        // pages: {},
      },
    ],
    // Redoc preset
    [
      "redocusaurus",
      {
        specs: [
          {
<<<<<<< HEAD
            spec: "openapi/OpenAPISpec.json",
            route: "/api"
          },
          {
            spec: "openapi/OpenAIAPI.yaml", // can be local file, url, or parsed json object
            route: "/api/openai",
=======
            spec: "openapi/OpenAIAPI.yaml", // can be local file, url, or parsed json object
            route: "/api-reference", // path where to render docs
>>>>>>> 5557695d
          },
        ],
        theme: {
          primaryColor: "#1a73e8",
          primaryColorDark: "#1a73e8",
          // redocOptions: { hideDownloadButton: false },
        },
      },
    ],
  ],

  // Docs: https://docusaurus.io/docs/api/themes/configuration
  themeConfig: {
    image: "img/jan-social-card.png",
    // Only for react live
    liveCodeBlock: {
      playgroundPosition: "bottom",
    },
    docs: {
      sidebar: {
        hideable: true,
        autoCollapseCategories: true,
      },
    },
    navbar: {
      title: "Jan",
      logo: {
        alt: "Jan Logo",
        src: "img/logo.svg",
      },
      items: [
        // Navbar Left
        {
          type: "docSidebar",
          sidebarId: "docsSidebar",
          position: "left",
          label: "Documentation",
        },
        {
          type: "docSidebar",
          sidebarId: "apiSidebar",
          position: "left",
          label: "API Reference",
        },
        // Navbar right
        {
          to: "blog",
          label: "Blog",
          position: "right",
        },
        {
          type: "docSidebar",
          sidebarId: "aboutSidebar",
          position: "right",
          label: "About",
        },
      ],
    },
    prism: {
      theme: darkCodeTheme,
      darkTheme: darkCodeTheme,
      additionalLanguages: ["python"],
    },
    colorMode: {
      defaultMode: "dark",
      disableSwitch: false,
      respectPrefersColorScheme: false,
    },
  },
};

module.exports = config;<|MERGE_RESOLUTION|>--- conflicted
+++ resolved
@@ -103,17 +103,8 @@
       {
         specs: [
           {
-<<<<<<< HEAD
-            spec: "openapi/OpenAPISpec.json",
-            route: "/api"
-          },
-          {
-            spec: "openapi/OpenAIAPI.yaml", // can be local file, url, or parsed json object
-            route: "/api/openai",
-=======
-            spec: "openapi/OpenAIAPI.yaml", // can be local file, url, or parsed json object
+            spec: "openapi/jan.yaml", // can be local file, url, or parsed json object
             route: "/api-reference", // path where to render docs
->>>>>>> 5557695d
           },
         ],
         theme: {
@@ -153,9 +144,8 @@
           label: "Documentation",
         },
         {
-          type: "docSidebar",
-          sidebarId: "apiSidebar",
           position: "left",
+          to: "/api-reference",
           label: "API Reference",
         },
         // Navbar right
