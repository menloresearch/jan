--- conflicted
+++ resolved
@@ -108,11 +108,7 @@
         specs: [
           {
             spec: "openapi/jan.yaml", // can be local file, url, or parsed json object
-<<<<<<< HEAD
-            route: "/api-reference", // path where to render docs
-=======
             route: "/api-reference/", // path where to render docs
->>>>>>> 118d0467
           },
         ],
         theme: {
