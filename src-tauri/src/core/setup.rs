--- conflicted
+++ resolved
@@ -240,45 +240,17 @@
             #[cfg(target_os = "windows")]
             {
                 cmd = cmd.env("PATH", {
-                    let current_app_data_dir = app_handle.path().app_data_dir().unwrap();
-                    let dest = current_app_data_dir.to_str().unwrap();
-                    let path_env = std::env::var("PATH").unwrap_or_default();
-                    format!("{}{}{}", path_env, std::path::MAIN_SEPARATOR, dest)
+                    let exe_path = env::current_exe().expect("Failed to get current exe path");
+                    let exe_parent_path = exe_path
+                        .parent()
+                        .expect("Executable must have a parent directory");
+                    let bin_path = exe_parent_path.to_path_buf();
+                    let dest = bin_path.display();
+                    let path = std::env::var("PATH").unwrap_or_default();
+                    format!("{}{}{}", path, std::path::MAIN_SEPARATOR, dest)
                 });
             }
 
-<<<<<<< HEAD
-    let app_state = app.state::<AppState>();
-    let app_data_dir = get_jan_data_folder_path(app.handle().clone());
-    let mut sidecar_command = app.shell().sidecar("cortex-server").unwrap().args([
-        "--start-server",
-        "--port",
-        "39291",
-        "--config_file_path",
-        app_data_dir.join(".janrc").to_str().unwrap(),
-        "--data_folder_path",
-        app_data_dir.to_str().unwrap(),
-        "--cors",
-        "ON",
-        "--allowed_origins",
-        "http://localhost:3000,http://localhost:1420,tauri://localhost,http://tauri.localhost",
-        "config",
-        "--api_keys",
-        app_state.inner().app_token.as_deref().unwrap_or(""),
-    ]);
-
-    #[cfg(target_os = "windows")]
-    {
-        sidecar_command = sidecar_command.env("PATH", {
-            let exe_path = env::current_exe().expect("Failed to get current exe path");
-            let exe_parent_path = exe_path
-                .parent()
-                .expect("Executable must have a parent directory");
-            let bin_path = exe_parent_path.to_path_buf();
-            let dest = bin_path.display();
-            let path = std::env::var("PATH").unwrap_or_default();
-            format!("{}{}{}", path, std::path::MAIN_SEPARATOR, dest)
-=======
             #[cfg(not(target_os = "windows"))]
             {
                 cmd = cmd.env("LD_LIBRARY_PATH", {
@@ -287,7 +259,7 @@
                     let ld_path_env = std::env::var("LD_LIBRARY_PATH").unwrap_or_default();
                     format!("{}{}{}", ld_path_env, std::path::MAIN_SEPARATOR, dest)
                 });
-            }
+            }            
             cmd
         };
 
@@ -309,21 +281,8 @@
                     log::warn!("Kill event received, but no active sidecar process found to kill.");
                 }
             });
->>>>>>> 7df7d8ff
         });
 
-<<<<<<< HEAD
-    #[cfg(not(target_os = "windows"))]
-    {
-        sidecar_command = sidecar_command.env("LD_LIBRARY_PATH", {
-            let app_data_dir = get_jan_data_folder_path(app.handle().clone());
-            let dest = app_data_dir.to_str().unwrap();
-            let ld_library_path = std::env::var("LD_LIBRARY_PATH").unwrap_or_default();
-            format!("{}{}{}", ld_library_path, std::path::MAIN_SEPARATOR, dest)
-        });
-    }
-    log::debug!("Sidecar command: {:?}", sidecar_command);
-=======
         loop {
             let current_restart_count = *cortex_restart_count_state.lock().await;
             if current_restart_count >= MAX_RESTARTS {
@@ -336,7 +295,6 @@
                 }
                 break;
             }
->>>>>>> 7df7d8ff
 
             log::info!(
                 "Spawning cortex-server (Attempt {}/{})",
@@ -345,6 +303,7 @@
             );
 
             let current_command = sidecar_command_builder();
+            log::debug!("Sidecar command: {:?}", current_command);
             match current_command.spawn() {
                 Ok((mut rx, child_instance)) => {
                     log::info!(
