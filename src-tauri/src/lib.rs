--- conflicted
+++ resolved
@@ -46,11 +46,8 @@
             core::cmd::start_server,
             core::cmd::stop_server,
             core::cmd::read_logs,
-<<<<<<< HEAD
             core::cmd::handle_app_update,
-=======
             core::cmd::change_app_data_folder,
->>>>>>> 0627f290
             // MCP commands
             core::mcp::get_tools,
             core::mcp::call_tool,
